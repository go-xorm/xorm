package xorm

import (
	"database/sql"
	"database/sql/driver"
	"encoding/json"
	"errors"
	"fmt"
	"hash/crc32"
	"reflect"
	"strconv"
	"strings"
	"time"

	"github.com/go-xorm/core"
)

// Struct Session keep a pointer to sql.DB and provides all execution of all
// kind of database operations.
type Session struct {
	db                     *core.DB
	Engine                 *Engine
	Tx                     *core.Tx
	Statement              Statement
	IsAutoCommit           bool
	IsCommitedOrRollbacked bool
	TransType              string
	IsAutoClose            bool

	// Automatically reset the statement after operations that execute a SQL
	// query such as Count(), Find(), Get(), ...
	AutoResetStatement bool

	// !nashtsai! storing these beans due to yet committed tx
	afterInsertBeans map[interface{}]*[]func(interface{})
	afterUpdateBeans map[interface{}]*[]func(interface{})
	afterDeleteBeans map[interface{}]*[]func(interface{})
	// --

	beforeClosures []func(interface{})
	afterClosures  []func(interface{})

	prepareStmt bool
	stmtCache   map[uint32]*core.Stmt //key: hash.Hash32 of (queryStr, len(queryStr))
	cascadeDeep int

	// !evalphobia! stored the last executed query on this session
	lastSQL     string
	lastSQLArgs []interface{}
}

// Method Init reset the session as the init status.
func (session *Session) Init() {
	session.Statement = Statement{Engine: session.Engine}
	session.Statement.Init()
	session.IsAutoCommit = true
	session.IsCommitedOrRollbacked = false
	session.IsAutoClose = false
	session.AutoResetStatement = true
	session.prepareStmt = false

	// !nashtsai! is lazy init better?
	session.afterInsertBeans = make(map[interface{}]*[]func(interface{}), 0)
	session.afterUpdateBeans = make(map[interface{}]*[]func(interface{}), 0)
	session.afterDeleteBeans = make(map[interface{}]*[]func(interface{}), 0)
	session.beforeClosures = make([]func(interface{}), 0)
	session.afterClosures = make([]func(interface{}), 0)

	session.lastSQL = ""
	session.lastSQLArgs = []interface{}{}
}

// Method Close release the connection from pool
func (session *Session) Close() {
	for _, v := range session.stmtCache {
		v.Close()
	}

	if session.db != nil {
		//session.Engine.Pool.ReleaseDB(session.Engine, session.Db)
		session.db = nil
		session.Tx = nil
		session.stmtCache = nil
		session.Init()
	}
}

func (session *Session) resetStatement() {
	if session.AutoResetStatement {
		session.Statement.Init()
	}
}

// Prepare
func (session *Session) Prepare() *Session {
	session.prepareStmt = true
	return session
}

// Method Sql provides raw sql input parameter. When you have a complex SQL statement
// and cannot use Where, Id, In and etc. Methods to describe, you can use Sql.
func (session *Session) Sql(querystring string, args ...interface{}) *Session {
	session.Statement.Sql(querystring, args...)
	return session
}

// Method Where provides custom query condition.
func (session *Session) Where(querystring string, args ...interface{}) *Session {
	session.Statement.Where(querystring, args...)
	return session
}

// Method Where provides custom query condition.
func (session *Session) And(querystring string, args ...interface{}) *Session {
	session.Statement.And(querystring, args...)
	return session
}

// Method Where provides custom query condition.
func (session *Session) Or(querystring string, args ...interface{}) *Session {
	session.Statement.Or(querystring, args...)
	return session
}

// Method Id provides converting id as a query condition
func (session *Session) Id(id interface{}) *Session {
	session.Statement.Id(id)
	return session
}

// Apply before Processor, affected bean is passed to closure arg
func (session *Session) Before(closures func(interface{})) *Session {
	if closures != nil {
		session.beforeClosures = append(session.beforeClosures, closures)
	}
	return session
}

// Apply after Processor, affected bean is passed to closure arg
func (session *Session) After(closures func(interface{})) *Session {
	if closures != nil {
		session.afterClosures = append(session.afterClosures, closures)
	}
	return session
}

// Method core.Table can input a string or pointer to struct for special a table to operate.
func (session *Session) Table(tableNameOrBean interface{}) *Session {
	session.Statement.Table(tableNameOrBean)
	return session
}

// set the table alias
func (session *Session) Alias(alias string) *Session {
	session.Statement.Alias(alias)
	return session
}

// Method In provides a query string like "id in (1, 2, 3)"
func (session *Session) In(column string, args ...interface{}) *Session {
	session.Statement.In(column, args...)
	return session
}

// Method In provides a query string like "count = count + 1"
func (session *Session) Incr(column string, arg ...interface{}) *Session {
	session.Statement.Incr(column, arg...)
	return session
}

// Method Decr provides a query string like "count = count - 1"
func (session *Session) Decr(column string, arg ...interface{}) *Session {
	session.Statement.Decr(column, arg...)
	return session
}

// Method SetExpr provides a query string like "column = {expression}"
func (session *Session) SetExpr(column string, expression string) *Session {
	session.Statement.SetExpr(column, expression)
	return session
}

// Method Cols provides some columns to special
func (session *Session) Cols(columns ...string) *Session {
	session.Statement.Cols(columns...)
	return session
}

func (session *Session) AllCols() *Session {
	session.Statement.AllCols()
	return session
}

func (session *Session) MustCols(columns ...string) *Session {
	session.Statement.MustCols(columns...)
	return session
}

func (session *Session) NoCascade() *Session {
	session.Statement.UseCascade = false
	return session
}

// Xorm automatically retrieve condition according struct, but
// if struct has bool field, it will ignore them. So use UseBool
// to tell system to do not ignore them.
// If no paramters, it will use all the bool field of struct, or
// it will use paramters's columns
func (session *Session) UseBool(columns ...string) *Session {
	session.Statement.UseBool(columns...)
	return session
}

// use for distinct columns. Caution: when you are using cache,
// distinct will not be cached because cache system need id,
// but distinct will not provide id
func (session *Session) Distinct(columns ...string) *Session {
	session.Statement.Distinct(columns...)
	return session
}

// Set Read/Write locking for UPDATE
func (session *Session) ForUpdate() *Session {
	session.Statement.IsForUpdate = true
	return session
}

// Only not use the paramters as select or update columns
func (session *Session) Omit(columns ...string) *Session {
	session.Statement.Omit(columns...)
	return session
}

// Method NoAutoTime means do not automatically give created field and updated field
// the current time on the current session temporarily
func (session *Session) NoAutoTime() *Session {
	session.Statement.UseAutoTime = false
	return session
}

func (session *Session) NoAutoCondition(no ...bool) *Session {
	session.Statement.NoAutoCondition(no...)
	return session
}

// Method Limit provide limit and offset query condition
func (session *Session) Limit(limit int, start ...int) *Session {
	session.Statement.Limit(limit, start...)
	return session
}

// Method OrderBy provide order by query condition, the input parameter is the content
// after order by on a sql statement.
func (session *Session) OrderBy(order string) *Session {
	session.Statement.OrderBy(order)
	return session
}

// Method Desc provide desc order by query condition, the input parameters are columns.
func (session *Session) Desc(colNames ...string) *Session {
	session.Statement.Desc(colNames...)
	return session
}

// Method Asc provide asc order by query condition, the input parameters are columns.
func (session *Session) Asc(colNames ...string) *Session {
	session.Statement.Asc(colNames...)
	return session
}

// Method StoreEngine is only avialble mysql dialect currently
func (session *Session) StoreEngine(storeEngine string) *Session {
	session.Statement.StoreEngine = storeEngine
	return session
}

// Method Charset is only avialble mysql dialect currently
func (session *Session) Charset(charset string) *Session {
	session.Statement.Charset = charset
	return session
}

// Method Cascade indicates if loading sub Struct
func (session *Session) Cascade(trueOrFalse ...bool) *Session {
	if len(trueOrFalse) >= 1 {
		session.Statement.UseCascade = trueOrFalse[0]
	}
	return session
}

// Method NoCache ask this session do not retrieve data from cache system and
// get data from database directly.
func (session *Session) NoCache() *Session {
	session.Statement.UseCache = false
	return session
}

//The join_operator should be one of INNER, LEFT OUTER, CROSS etc - this will be prepended to JOIN
func (session *Session) Join(join_operator string, tablename interface{}, condition string) *Session {
	session.Statement.Join(join_operator, tablename, condition)
	return session
}

// Generate Group By statement
func (session *Session) GroupBy(keys string) *Session {
	session.Statement.GroupBy(keys)
	return session
}

// Generate Having statement
func (session *Session) Having(conditions string) *Session {
	session.Statement.Having(conditions)
	return session
}

func (session *Session) DB() *core.DB {
	if session.db == nil {
		session.db = session.Engine.db
		session.stmtCache = make(map[uint32]*core.Stmt, 0)
	}
	return session.db
}

// Begin a transaction
func (session *Session) Begin() error {
	if session.IsAutoCommit {
		tx, err := session.DB().Begin()
		if err != nil {
			return err
		}
		session.IsAutoCommit = false
		session.IsCommitedOrRollbacked = false
		session.Tx = tx
		session.saveLastSQL("BEGIN TRANSACTION")
	}
	return nil
}

// When using transaction, you can rollback if any error
func (session *Session) Rollback() error {
	if !session.IsAutoCommit && !session.IsCommitedOrRollbacked {
		session.saveLastSQL(session.Engine.dialect.RollBackStr())
		session.IsCommitedOrRollbacked = true
		return session.Tx.Rollback()
	}
	return nil
}

// When using transaction, Commit will commit all operations.
func (session *Session) Commit() error {
	if !session.IsAutoCommit && !session.IsCommitedOrRollbacked {
		session.saveLastSQL("COMMIT")
		session.IsCommitedOrRollbacked = true
		var err error
		if err = session.Tx.Commit(); err == nil {
			// handle processors after tx committed

			closureCallFunc := func(closuresPtr *[]func(interface{}), bean interface{}) {

				if closuresPtr != nil {
					for _, closure := range *closuresPtr {
						closure(bean)
					}
				}
			}

			for bean, closuresPtr := range session.afterInsertBeans {
				closureCallFunc(closuresPtr, bean)

				if processor, ok := interface{}(bean).(AfterInsertProcessor); ok {
					processor.AfterInsert()
				}
			}
			for bean, closuresPtr := range session.afterUpdateBeans {
				closureCallFunc(closuresPtr, bean)

				if processor, ok := interface{}(bean).(AfterUpdateProcessor); ok {
					processor.AfterUpdate()
				}
			}
			for bean, closuresPtr := range session.afterDeleteBeans {
				closureCallFunc(closuresPtr, bean)

				if processor, ok := interface{}(bean).(AfterDeleteProcessor); ok {
					processor.AfterDelete()
				}
			}
			cleanUpFunc := func(slices *map[interface{}]*[]func(interface{})) {
				if len(*slices) > 0 {
					*slices = make(map[interface{}]*[]func(interface{}), 0)
				}
			}
			cleanUpFunc(&session.afterInsertBeans)
			cleanUpFunc(&session.afterUpdateBeans)
			cleanUpFunc(&session.afterDeleteBeans)
		}
		return err
	}
	return nil
}

func cleanupProcessorsClosures(slices *[]func(interface{})) {
	if len(*slices) > 0 {
		*slices = make([]func(interface{}), 0)
	}
}

func (session *Session) scanMapIntoStruct(obj interface{}, objMap map[string][]byte) error {
	dataStruct := rValue(obj)
	if dataStruct.Kind() != reflect.Struct {
		return errors.New("Expected a pointer to a struct")
	}

	var col *core.Column
	table := session.Engine.autoMapType(dataStruct)

	for key, data := range objMap {
		if col = table.GetColumn(key); col == nil {
			session.Engine.LogWarn(fmt.Sprintf("struct %v's has not field %v. %v",
				table.Type.Name(), key, table.ColumnsSeq()))
			continue
		}

		fieldName := col.FieldName
		fieldPath := strings.Split(fieldName, ".")
		var fieldValue reflect.Value
		if len(fieldPath) > 2 {
			session.Engine.LogError("Unsupported mutliderive", fieldName)
			continue
		} else if len(fieldPath) == 2 {
			parentField := dataStruct.FieldByName(fieldPath[0])
			if parentField.IsValid() {
				fieldValue = parentField.FieldByName(fieldPath[1])
			}
		} else {
			fieldValue = dataStruct.FieldByName(fieldName)
		}
		if !fieldValue.IsValid() || !fieldValue.CanSet() {
			session.Engine.LogWarn("table %v's column %v is not valid or cannot set",
				table.Name, key)
			continue
		}

		err := session.bytes2Value(col, &fieldValue, data)
		if err != nil {
			return err
		}
	}

	return nil
}

//Execute sql
func (session *Session) innerExec(sqlStr string, args ...interface{}) (sql.Result, error) {
	if session.prepareStmt {
		stmt, err := session.doPrepare(sqlStr)
		if err != nil {
			return nil, err
		}

		res, err := stmt.Exec(args...)
		if err != nil {
			return nil, err
		}
		return res, nil
	}

	return session.DB().Exec(sqlStr, args...)
}

func (session *Session) exec(sqlStr string, args ...interface{}) (sql.Result, error) {
	for _, filter := range session.Engine.dialect.Filters() {
		sqlStr = filter.Do(sqlStr, session.Engine.dialect, session.Statement.RefTable)
	}

	session.saveLastSQL(sqlStr, args...)

	return session.Engine.LogSQLExecutionTime(sqlStr, args, func() (sql.Result, error) {
		if session.IsAutoCommit {
			//oci8 can not auto commit (github.com/mattn/go-oci8)
			if session.Engine.dialect.DBType() == core.ORACLE {
				session.Begin()
				r, err := session.Tx.Exec(sqlStr, args...)
				session.Commit()
				return r, err
			}
			return session.innerExec(sqlStr, args...)
		}
		return session.Tx.Exec(sqlStr, args...)
	})
}

// Exec raw sql
func (session *Session) Exec(sqlStr string, args ...interface{}) (sql.Result, error) {
	defer session.resetStatement()
	if session.IsAutoClose {
		defer session.Close()
	}

	return session.exec(sqlStr, args...)
}

// this function create a table according a bean
func (session *Session) CreateTable(bean interface{}) error {
	session.Statement.RefTable = session.Engine.TableInfo(bean)

	defer session.resetStatement()
	if session.IsAutoClose {
		defer session.Close()
	}

	return session.createOneTable()
}

// create indexes
func (session *Session) CreateIndexes(bean interface{}) error {
	session.Statement.RefTable = session.Engine.TableInfo(bean)

	defer session.resetStatement()
	if session.IsAutoClose {
		defer session.Close()
	}

	sqls := session.Statement.genIndexSQL()
	for _, sqlStr := range sqls {
		_, err := session.exec(sqlStr)
		if err != nil {
			return err
		}
	}
	return nil
}

// create uniques
func (session *Session) CreateUniques(bean interface{}) error {
	session.Statement.RefTable = session.Engine.TableInfo(bean)

	defer session.resetStatement()
	if session.IsAutoClose {
		defer session.Close()
	}

	sqls := session.Statement.genUniqueSQL()
	for _, sqlStr := range sqls {
		_, err := session.exec(sqlStr)
		if err != nil {
			return err
		}
	}
	return nil
}

func (session *Session) createOneTable() error {
	sqlStr := session.Statement.genCreateTableSQL()
	session.Engine.LogDebug("create table sql: [", sqlStr, "]")
	_, err := session.exec(sqlStr)
	return err
}

// to be deleted
func (session *Session) createAll() error {
	defer session.resetStatement()
	if session.IsAutoClose {
		defer session.Close()
	}

	for _, table := range session.Engine.Tables {
		session.Statement.RefTable = table
		err := session.createOneTable()
		if err != nil {
			return err
		}
	}
	return nil
}

// drop indexes
func (session *Session) DropIndexes(bean interface{}) error {
	defer session.resetStatement()
	if session.IsAutoClose {
		defer session.Close()
	}

	sqls := session.Statement.genDelIndexSQL()
	for _, sqlStr := range sqls {
		_, err := session.exec(sqlStr)
		if err != nil {
			return err
		}
	}
	return nil
}

// drop table will drop table if exist, if drop failed, it will return error
func (session *Session) DropTable(beanOrTableName interface{}) error {
	tableName, err := session.Engine.tableName(beanOrTableName)
	if err != nil {
		return err
	}

	var needDrop = true
	if !session.Engine.dialect.SupportDropIfExists() {
		sqlStr, args := session.Engine.dialect.TableCheckSql(tableName)
		results, err := session.query(sqlStr, args...)
		if err != nil {
			return err
		}
		needDrop = len(results) > 0
	}

	if needDrop {
		sqlStr := session.Engine.Dialect().DropTableSql(tableName)
		_, err = session.exec(sqlStr)
		return err
	}
	return nil
}

func (statement *Statement) JoinColumns(cols []*core.Column, includeTableName bool) string {
	var colnames = make([]string, len(cols))
	for i, col := range cols {
		if includeTableName {
			colnames[i] = statement.Engine.Quote(statement.TableName()) +
				"." + statement.Engine.Quote(col.Name)
		} else {
			colnames[i] = statement.Engine.Quote(col.Name)
		}
	}
	return strings.Join(colnames, ", ")
}

func (statement *Statement) convertIdSql(sqlStr string) string {
	if statement.RefTable != nil {
		cols := statement.RefTable.PKColumns()
		if len(cols) == 0 {
			return ""
		}

		colstrs := statement.JoinColumns(cols, false)
		sqls := splitNNoCase(sqlStr, " from ", 2)
		if len(sqls) != 2 {
			return ""
		}
		if statement.Engine.dialect.DBType() == "ql" {
			return fmt.Sprintf("SELECT id() FROM %v", sqls[1])
		}
		return fmt.Sprintf("SELECT %s FROM %v", colstrs, sqls[1])
	}
	return ""
}

<<<<<<< HEAD
=======
func (session *Session) canCache() bool {
	if session.Statement.RefTable == nil ||
		session.Statement.JoinStr != "" ||
		session.Statement.RawSQL != "" ||
		session.Tx != nil ||
		len(session.Statement.selectStr) > 0 {
		return false
	}
	return true
}

>>>>>>> refs/remotes/go-xorm/master
func (session *Session) cacheGet(bean interface{}, sqlStr string, args ...interface{}) (has bool, err error) {
	// if has no reftable, then don't use cache currently
	if session.Statement.RefTable == nil ||
		session.Statement.JoinStr != "" ||
		session.Statement.RawSQL != "" {
		return false, ErrCacheFailed
	}

	for _, filter := range session.Engine.dialect.Filters() {
		sqlStr = filter.Do(sqlStr, session.Engine.dialect, session.Statement.RefTable)
	}
	newsql := session.Statement.convertIdSql(sqlStr)
	if newsql == "" {
		return false, ErrCacheFailed
	}

	cacher := session.Engine.getCacher2(session.Statement.RefTable)
	tableName := session.Statement.TableName()
	session.Engine.LogDebug("[cacheGet] find sql:", newsql, args)
	ids, err := core.GetCacheSql(cacher, tableName, newsql, args)
	table := session.Statement.RefTable
	if err != nil {
		var res = make([]string, len(table.PrimaryKeys))
		rows, err := session.DB().Query(newsql, args...)
		if err != nil {
			return false, err
		}
		defer rows.Close()

		if rows.Next() {
			err = rows.ScanSlice(&res)
			if err != nil {
				return false, err
			}
		} else {
			return false, ErrCacheFailed
		}

		var pk core.PK = make([]interface{}, len(table.PrimaryKeys))
		for i, col := range table.PKColumns() {
			if col.SQLType.IsText() {
				pk[i] = res[i]
			} else if col.SQLType.IsNumeric() {
				n, err := strconv.ParseInt(res[i], 10, 64)
				if err != nil {
					return false, err
				}
				pk[i] = n
			} else {
				return false, errors.New("unsupported")
			}
		}

		ids = []core.PK{pk}
		session.Engine.LogDebug("[cacheGet] cache ids:", newsql, ids)
		err = core.PutCacheSql(cacher, ids, tableName, newsql, args)
		if err != nil {
			return false, err
		}
	} else {
		session.Engine.LogDebug("[cacheGet] cache hit sql:", newsql)
	}

	if len(ids) > 0 {
		structValue := reflect.Indirect(reflect.ValueOf(bean))
		id := ids[0]
		session.Engine.LogDebug("[cacheGet] get bean:", tableName, id)
		sid, err := id.ToString()
		if err != nil {
			return false, err
		}
		cacheBean := cacher.GetBean(tableName, sid)
		if cacheBean == nil {
			newSession := session.Engine.NewSession()
			defer newSession.Close()
			cacheBean = reflect.New(structValue.Type()).Interface()
			newSession.Id(id).NoCache()
			if session.Statement.AltTableName != "" {
				newSession.Table(session.Statement.AltTableName)
			}
			if !session.Statement.UseCascade {
				newSession.NoCascade()
			}
			has, err = newSession.Get(cacheBean)
			if err != nil || !has {
				return has, err
			}

			session.Engine.LogDebug("[cacheGet] cache bean:", tableName, id, cacheBean)
			cacher.PutBean(tableName, sid, cacheBean)
		} else {
			session.Engine.LogDebug("[cacheGet] cache hit bean:", tableName, id, cacheBean)
			has = true
		}
		structValue.Set(reflect.Indirect(reflect.ValueOf(cacheBean)))

		return has, nil
	}
	return false, nil
}

func (session *Session) cacheFind(t reflect.Type, sqlStr string, rowsSlicePtr interface{}, args ...interface{}) (err error) {
<<<<<<< HEAD
	if session.Statement.RefTable == nil ||
=======
	if !session.canCache() ||
>>>>>>> refs/remotes/go-xorm/master
		indexNoCase(sqlStr, "having") != -1 ||
		indexNoCase(sqlStr, "group by") != -1 {
		return ErrCacheFailed
	}

	for _, filter := range session.Engine.dialect.Filters() {
		sqlStr = filter.Do(sqlStr, session.Engine.dialect, session.Statement.RefTable)
	}

	newsql := session.Statement.convertIdSql(sqlStr)
	if newsql == "" {
		return ErrCacheFailed
	}

	table := session.Statement.RefTable
	cacher := session.Engine.getCacher2(table)
	ids, err := core.GetCacheSql(cacher, session.Statement.TableName(), newsql, args)
	if err != nil {
		rows, err := session.DB().Query(newsql, args...)
		if err != nil {
			return err
		}
		defer rows.Close()

		var i int
		ids = make([]core.PK, 0)
		for rows.Next() {
			i++
			if i > 500 {
				session.Engine.LogDebug("[cacheFind] ids length > 500, no cache")
				return ErrCacheFailed
			}
			var res = make([]string, len(table.PrimaryKeys))
			err = rows.ScanSlice(&res)
			if err != nil {
				return err
			}

			var pk core.PK = make([]interface{}, len(table.PrimaryKeys))
			for i, col := range table.PKColumns() {
				if col.SQLType.IsNumeric() {
					n, err := strconv.ParseInt(res[i], 10, 64)
					if err != nil {
						return err
					}
					pk[i] = n
				} else if col.SQLType.IsText() {
					pk[i] = res[i]
				} else {
					return errors.New("not supported")
				}
			}

			ids = append(ids, pk)
		}

		tableName := session.Statement.TableName()

		session.Engine.LogDebug("[cacheFind] cache sql:", ids, tableName, newsql, args)
		err = core.PutCacheSql(cacher, ids, tableName, newsql, args)
		if err != nil {
			return err
		}
	} else {
		session.Engine.LogDebug("[cacheFind] cache hit sql:", newsql, args)
	}

	sliceValue := reflect.Indirect(reflect.ValueOf(rowsSlicePtr))

	ididxes := make(map[string]int)
	var ides []core.PK = make([]core.PK, 0)
	var temps []interface{} = make([]interface{}, len(ids))
	tableName := session.Statement.TableName()
	for idx, id := range ids {
		sid, err := id.ToString()
		if err != nil {
			return err
		}
		bean := cacher.GetBean(tableName, sid)
		if bean == nil {
			ides = append(ides, id)
			ididxes[sid] = idx
		} else {
			session.Engine.LogDebug("[cacheFind] cache hit bean:", tableName, id, bean)

			pk := session.Engine.IdOf(bean)
			xid, err := pk.ToString()
			if err != nil {
				return err
			}

			if sid != xid {
				session.Engine.LogError("[cacheFind] error cache", xid, sid, bean)
				return ErrCacheFailed
			}
			temps[idx] = bean
		}
	}

	if len(ides) > 0 {
		newSession := session.Engine.NewSession()
		defer newSession.Close()

		slices := reflect.New(reflect.SliceOf(t))
		beans := slices.Interface()

		if len(table.PrimaryKeys) == 1 {
			ff := make([]interface{}, 0)
			for _, ie := range ides {
				ff = append(ff, ie[0])
			}

			newSession.In(table.PrimaryKeys[0], ff...)
		} else {
			var kn = make([]string, 0)
			for _, name := range table.PrimaryKeys {
				kn = append(kn, name+" = ?")
			}
			condi := "(" + strings.Join(kn, " AND ") + ")"
			for _, ie := range ides {
				newSession.Or(condi, ie...)
			}
		}

		err = newSession.NoCache().Find(beans)
		if err != nil {
			return err
		}

		vs := reflect.Indirect(reflect.ValueOf(beans))
		for i := 0; i < vs.Len(); i++ {
			rv := vs.Index(i)
			if rv.Kind() != reflect.Ptr {
				rv = rv.Addr()
			}
			bean := rv.Interface()
			id := session.Engine.IdOf(bean)
			sid, err := id.ToString()
			if err != nil {
				return err
			}

			temps[ididxes[sid]] = bean
			session.Engine.LogDebug("[cacheFind] cache bean:", tableName, id, bean)
			cacher.PutBean(tableName, sid, bean)
		}
	}

	for j := 0; j < len(temps); j++ {
		bean := temps[j]
		if bean == nil {
			session.Engine.LogWarn("[cacheFind] cache no hit:", tableName, ides[j])
			// return errors.New("cache error") // !nashtsai! no need to return error, but continue instead
			continue
		}
		if sliceValue.Kind() == reflect.Slice {
			if t.Kind() == reflect.Ptr {
				sliceValue.Set(reflect.Append(sliceValue, reflect.ValueOf(bean)))
			} else {
				sliceValue.Set(reflect.Append(sliceValue, reflect.Indirect(reflect.ValueOf(bean))))
			}
		} else if sliceValue.Kind() == reflect.Map {
			var key core.PK = ids[j]
			keyType := sliceValue.Type().Key()
			var ikey interface{}
			if len(key) == 1 {
				ikey, err = Atot(fmt.Sprintf("%v", key[0]), keyType)
				if err != nil {
					return err
				}
			} else {
				if keyType.Kind() != reflect.Slice {
					return errors.New("table have multiple primary keys, key is not core.PK or slice")
				}
				ikey = key
			}

			if t.Kind() == reflect.Ptr {
				sliceValue.SetMapIndex(reflect.ValueOf(ikey), reflect.ValueOf(bean))
			} else {
				sliceValue.SetMapIndex(reflect.ValueOf(ikey), reflect.Indirect(reflect.ValueOf(bean)))
			}
		}
	}

	return nil
}

// IterFunc only use by Iterate
type IterFunc func(idx int, bean interface{}) error

// Return sql.Rows compatible Rows obj, as a forward Iterator object for iterating record by record, bean's non-empty fields
// are conditions.
func (session *Session) Rows(bean interface{}) (*Rows, error) {
	return newRows(session, bean)
}

// Iterate record by record handle records from table, condiBeans's non-empty fields
// are conditions. beans could be []Struct, []*Struct, map[int64]Struct
// map[int64]*Struct
func (session *Session) Iterate(bean interface{}, fun IterFunc) error {
	rows, err := session.Rows(bean)
	if err != nil {
		return err
	}
	defer rows.Close()
	//b := reflect.New(iterator.beanType).Interface()
	i := 0
	for rows.Next() {
		b := reflect.New(rows.beanType).Interface()
		err = rows.Scan(b)
		if err != nil {
			return err
		}
		err = fun(i, b)
		if err != nil {
			return err
		}
		i++
	}
	return err
}

func (session *Session) doPrepare(sqlStr string) (stmt *core.Stmt, err error) {
	crc := crc32.ChecksumIEEE([]byte(sqlStr))
	// TODO try hash(sqlStr+len(sqlStr))
	var has bool
	stmt, has = session.stmtCache[crc]
	if !has {
		stmt, err = session.DB().Prepare(sqlStr)
		if err != nil {
			return nil, err
		}
		session.stmtCache[crc] = stmt
	}
	return
}

// get retrieve one record from database, bean's non-empty fields
// will be as conditions
func (session *Session) Get(bean interface{}) (bool, error) {
	defer session.resetStatement()
	if session.IsAutoClose {
		defer session.Close()
	}

	session.Statement.Limit(1)
	var sqlStr string
	var args []interface{}

	if session.Statement.RefTable == nil {
		session.Statement.RefTable = session.Engine.TableInfo(bean)
	}

	if session.Statement.RawSQL == "" {
		sqlStr, args = session.Statement.genGetSql(bean)
	} else {
		sqlStr = session.Statement.RawSQL
		args = session.Statement.RawParams
	}

	if session.Statement.JoinStr == "" {
		if cacher := session.Engine.getCacher2(session.Statement.RefTable); cacher != nil &&
			session.Statement.UseCache &&
			!session.Statement.unscoped {
			has, err := session.cacheGet(bean, sqlStr, args...)
			if err != ErrCacheFailed {
				return has, err
			}
		}
	}

	var rawRows *core.Rows
	var err error
	session.queryPreprocess(&sqlStr, args...)
	if session.IsAutoCommit {
<<<<<<< HEAD
		stmt, err := session.doPrepare(sqlStr)
		if err != nil {
			return false, err
=======
		if session.prepareStmt {
			stmt, errPrepare := session.doPrepare(sqlStr)
			if errPrepare != nil {
				return false, errPrepare
			}
			// defer stmt.Close() // !nashtsai! don't close due to stmt is cached and bounded to this session
			rawRows, err = stmt.Query(args...)
		} else {
			rawRows, err = session.DB().Query(sqlStr, args...)
>>>>>>> fad61020
		}
	} else {
		rawRows, err = session.Tx.Query(sqlStr, args...)
	}
	if err != nil {
		return false, err
	}

	defer rawRows.Close()

	if rawRows.Next() {
		if fields, err := rawRows.Columns(); err == nil {
			err = session.row2Bean(rawRows, fields, len(fields), bean)
		}
		return true, err
	}
	return false, nil
}

// Count counts the records. bean's non-empty fields
// are conditions.
func (session *Session) Count(bean interface{}) (int64, error) {
	defer session.resetStatement()
	if session.IsAutoClose {
		defer session.Close()
	}

	var sqlStr string
	var args []interface{}
	if session.Statement.RawSQL == "" {
		sqlStr, args = session.Statement.genCountSql(bean)
	} else {
		sqlStr = session.Statement.RawSQL
		args = session.Statement.RawParams
	}

	resultsSlice, err := session.query(sqlStr, args...)
	if err != nil {
		return 0, err
	}

	var total int64 = 0
	if len(resultsSlice) > 0 {
		results := resultsSlice[0]
		for _, value := range results {
			total, err = strconv.ParseInt(string(value), 10, 64)
			break
		}
	}

	return int64(total), err
}

func Atot(s string, tp reflect.Type) (interface{}, error) {
	var err error
	var result interface{}
	switch tp.Kind() {
	case reflect.Int:
		result, err = strconv.Atoi(s)
		if err != nil {
			return nil, errors.New("convert " + s + " as int: " + err.Error())
		}
	case reflect.Int8:
		x, err := strconv.Atoi(s)
		if err != nil {
			return nil, errors.New("convert " + s + " as int16: " + err.Error())
		}
		result = int8(x)
	case reflect.Int16:
		x, err := strconv.Atoi(s)
		if err != nil {
			return nil, errors.New("convert " + s + " as int16: " + err.Error())
		}
		result = int16(x)
	case reflect.Int32:
		x, err := strconv.Atoi(s)
		if err != nil {
			return nil, errors.New("convert " + s + " as int32: " + err.Error())
		}
		result = int32(x)
	case reflect.Int64:
		result, err = strconv.ParseInt(s, 10, 64)
		if err != nil {
			return nil, errors.New("convert " + s + " as int64: " + err.Error())
		}
	case reflect.Uint:
		x, err := strconv.ParseUint(s, 10, 64)
		if err != nil {
			return nil, errors.New("convert " + s + " as uint: " + err.Error())
		}
		result = uint(x)
	case reflect.Uint8:
		x, err := strconv.ParseUint(s, 10, 64)
		if err != nil {
			return nil, errors.New("convert " + s + " as uint8: " + err.Error())
		}
		result = uint8(x)
	case reflect.Uint16:
		x, err := strconv.ParseUint(s, 10, 64)
		if err != nil {
			return nil, errors.New("convert " + s + " as uint16: " + err.Error())
		}
		result = uint16(x)
	case reflect.Uint32:
		x, err := strconv.ParseUint(s, 10, 64)
		if err != nil {
			return nil, errors.New("convert " + s + " as uint32: " + err.Error())
		}
		result = uint32(x)
	case reflect.Uint64:
		result, err = strconv.ParseUint(s, 10, 64)
		if err != nil {
			return nil, errors.New("convert " + s + " as uint64: " + err.Error())
		}
	case reflect.String:
		result = s
	default:
		panic("unsupported convert type")
	}
	return result, nil
}

func (session *Session) FindMap(rowsSlicePtr interface{}, condiBean ...interface{}) error {
	defer session.resetStatement()
	if session.IsAutoClose {
		defer session.Close()
	}

	sliceValue := reflect.Indirect(reflect.ValueOf(rowsSlicePtr))
	if sliceValue.Kind() != reflect.Slice && sliceValue.Kind() != reflect.Map {
		return errors.New("needs a pointer to a slice or a map")
	}

	sliceElementType := sliceValue.Type().Elem()
	//fmt.Println("sliceValue.Kind()", sliceValue.Kind(), sliceElementType)

	//fmt.Println("sliceValue.Kind()")
	/*
		if len(condiBean) > 0 {
			colNames, args := buildConditions(session.Engine, table, condiBean[0], true, true,
				false, true, session.Statement.allUseBool, session.Statement.useAllCols,
				session.Statement.unscoped, session.Statement.mustColumnMap)
			session.Statement.ConditionStr = strings.Join(colNames, " AND ")
			session.Statement.BeanArgs = args
		} else {
			// !oinume! Add "<col> IS NULL" to WHERE whatever condiBean is given.
			// See https://github.com/go-xorm/xorm/issues/179
			if col := table.DeletedColumn(); col != nil && !session.Statement.unscoped { // tag "deleted" is enabled
				session.Statement.ConditionStr = fmt.Sprintf("(%v IS NULL or %v = '0001-01-01 00:00:00') ",
					session.Engine.Quote(col.Name), session.Engine.Quote(col.Name))
			}
		}*/
	//fmt.Println("sliceValue.Kind()")
	var sqlStr string
	var args []interface{}
	if session.Statement.RawSQL == "" {
		var columnStr string = session.Statement.ColumnStr
		if session.Statement.JoinStr == "" {
			if columnStr == "" {
				if session.Statement.GroupByStr != "" {
					columnStr = session.Statement.Engine.Quote(strings.Replace(session.Statement.GroupByStr, ",", session.Engine.Quote(","), -1))
				} else {
					columnStr = session.Statement.genColumnStr()
				}
			}
		} else {
			if columnStr == "" {
				if session.Statement.GroupByStr != "" {
					columnStr = session.Statement.Engine.Quote(strings.Replace(session.Statement.GroupByStr, ",", session.Engine.Quote(","), -1))
				} else {
					columnStr = "*"
				}
			}
		}

		session.Statement.attachInSql()

		sqlStr = session.Statement.genSelectSql(columnStr)
		args = append(session.Statement.Params, session.Statement.BeanArgs...)
		// for mssql and use limit
		qs := strings.Count(sqlStr, "?")
		if len(args)*2 == qs {
			args = append(args, args...)
		}
	} else {
		sqlStr = session.Statement.RawSQL
		args = session.Statement.RawParams
	}
	//fmt.Println("sliceValue.Kind()")
	//	var err error
	/*
		if session.Statement.JoinStr == "" {
			if cacher := session.Engine.getCacher2(table); cacher != nil &&
				session.Statement.UseCache &&
				!session.Statement.IsDistinct &&
				!session.Statement.unscoped {
				err = session.cacheFind(sliceElementType, sqlStr, rowsSlicePtr, args...)
				if err != ErrCacheFailed {
					return err
				}
				err = nil // !nashtsai! reset err to nil for ErrCacheFailed
				session.Engine.LogWarn("Cache Find Failed")
			}
		}
	*/

	//fmt.Println("sliceValue.Kind()", sliceValue.Kind())
	if sliceValue.Kind() != reflect.Map {
		fmt.Println("sliceValue.Type()", sliceValue.Type(), reflect.TypeOf(make(map[string]interface{})).Name())

		if sliceElementType == reflect.TypeOf(make(map[string]interface{})) {
			//fmt.Println("sliceValue.Type()OK")
			resultsSlice, err := session.queryX(sqlStr, args...)
			if err != nil {
				fmt.Println("sliceValue.Type()err", err.Error())
				return err
			}

			for _, results := range resultsSlice {
				//fmt.Println("sliceValue.Type()OK", results)
				lRec := make(map[string]interface{})
				for key, val := range results {
					lRec[key] = val
					/*
						lValPr := reflect.Indirect(reflect.ValueOf(val))
						lVal := reflect.ValueOf(lValPr.Interface())
						fmt.Println(key, lVal.Type())
						switch reflect.TypeOf(val).Kind() {
						case reflect.Int8, reflect.Int16, reflect.Int32, reflect.Int64:
							//str = strconv.FormatInt(lVal.Int(), 10)
							lRec[key] = lVal.Int()
							fmt.Println(key, lVal.Int())
						case reflect.Uint8, reflect.Uint16, reflect.Uint32, reflect.Uint64:
							//str = strconv.FormatUint(lVal.Uint(), 10)
							lRec[key] = lVal.Uint()
							fmt.Println(key, lVal.Uint())
						case reflect.Float32, reflect.Float64:
							//str = strconv.FormatFloat(lVal.Float(), 'f', -1, 64)
							lRec[key] = lVal.Float()
							fmt.Println(key, lVal.Float())
						case reflect.Slice:

							fmt.Println(key, lVal)
							/*if lVal.Elem().Kind() == reflect.Uint8 {
								//	result[key] = string(reflect.ValueOf(val).Interface().([]byte))
								//	fmt.Println(key, aa.Kind())
								break
							}*/
					/*
						case reflect.String:
							//str = lVal.String()
							lRec[key] = lVal.String()
							fmt.Println(key, lVal.String())
						//时间类型
						case reflect.Struct:
							if val, ok := lVal.Interface().(time.Time); ok {
								lRec[key] = val //lVal.Interface().(time.Time)
								fmt.Println(key, val, lVal.Interface().(time.Time))
							}

						default:
							fmt.Println(key, lVal.Kind())
						}
					*/
				}
				sliceValue.Set(reflect.Append(sliceValue, reflect.Indirect(reflect.ValueOf(lRec))))
			}

		} else {
			fmt.Println("sliceValue.Index(0).Type() == reflect.TypeOf(make(map[string]interface{}))")
		}
	} else {
		fmt.Println("sliceValue.Kind() != reflect.Map")
	}
	return nil
}

// Find retrieve records from table, condiBeans's non-empty fields
// are conditions. beans could be []Struct, []*Struct, map[int64]Struct
// map[int64]*Struct
func (session *Session) Find(rowsSlicePtr interface{}, condiBean ...interface{}) error {
	defer session.resetStatement()
	if session.IsAutoClose {
		defer session.Close()
	}

	sliceValue := reflect.Indirect(reflect.ValueOf(rowsSlicePtr))
	if sliceValue.Kind() != reflect.Slice && sliceValue.Kind() != reflect.Map {
		return errors.New("needs a pointer to a slice or a map")
	}

	sliceElementType := sliceValue.Type().Elem()

	var table *core.Table
	if session.Statement.RefTable == nil {
		if sliceElementType.Kind() == reflect.Ptr {
			if sliceElementType.Elem().Kind() == reflect.Struct {
				pv := reflect.New(sliceElementType.Elem())
				table = session.Engine.autoMapType(pv.Elem())
			} else {

			}
		} else if sliceElementType.Kind() == reflect.Struct {
			pv := reflect.New(sliceElementType)
			table = session.Engine.autoMapType(pv.Elem())
		} else {
			return errors.New("slice type")
		}
		session.Statement.RefTable = table
	} else {
		table = session.Statement.RefTable
	}
<<<<<<< HEAD
	fmt.Println("sliceValue.Kind()")
	if len(condiBean) > 0 {
		colNames, args := buildConditions(session.Engine, table, condiBean[0], true, true,
			false, true, session.Statement.allUseBool, session.Statement.useAllCols,
			session.Statement.unscoped, session.Statement.mustColumnMap)
=======

	var addedTableName = (len(session.Statement.JoinStr) > 0)
	if !session.Statement.noAutoCondition && len(condiBean) > 0 {
		colNames, args := buildConditions(session.Engine, table, condiBean[0], true, true,
			false, true, session.Statement.allUseBool, session.Statement.useAllCols,
			session.Statement.unscoped, session.Statement.mustColumnMap,
			session.Statement.TableName(), addedTableName)
>>>>>>> refs/remotes/go-xorm/master
		session.Statement.ConditionStr = strings.Join(colNames, " AND ")
		session.Statement.BeanArgs = args
	} else {
		// !oinume! Add "<col> IS NULL" to WHERE whatever condiBean is given.
		// See https://github.com/go-xorm/xorm/issues/179
		if col := table.DeletedColumn(); col != nil && !session.Statement.unscoped { // tag "deleted" is enabled
			var colName string = session.Engine.Quote(col.Name)
			if addedTableName {
				colName = session.Engine.Quote(session.Statement.TableName()) + "." + colName
			}
			session.Statement.ConditionStr = fmt.Sprintf("(%v IS NULL or %v = '0001-01-01 00:00:00') ",
				colName, colName)
		}
	}
	fmt.Println("sliceValue.Kind()")
	var sqlStr string
	var args []interface{}
	if session.Statement.RawSQL == "" {
		var columnStr string = session.Statement.ColumnStr
		if session.Statement.JoinStr == "" {
			if columnStr == "" {
				if session.Statement.GroupByStr != "" {
					columnStr = session.Statement.Engine.Quote(strings.Replace(session.Statement.GroupByStr, ",", session.Engine.Quote(","), -1))
				} else {
					columnStr = session.Statement.genColumnStr()
				}
			}
		} else {
			if columnStr == "" {
				if session.Statement.GroupByStr != "" {
					columnStr = session.Statement.Engine.Quote(strings.Replace(session.Statement.GroupByStr, ",", session.Engine.Quote(","), -1))
				} else {
					columnStr = "*"
				}
			}
		}

		session.Statement.attachInSql()

		sqlStr = session.Statement.genSelectSql(columnStr)
		args = append(session.Statement.Params, session.Statement.BeanArgs...)
		// for mssql and use limit
		qs := strings.Count(sqlStr, "?")
		if len(args)*2 == qs {
			args = append(args, args...)
		}
	} else {
		sqlStr = session.Statement.RawSQL
		args = session.Statement.RawParams
	}
	fmt.Println("sliceValue.Kind()")
	var err error
	if session.Statement.JoinStr == "" {
		if cacher := session.Engine.getCacher2(table); cacher != nil &&
			session.Statement.UseCache &&
			!session.Statement.IsDistinct &&
			!session.Statement.unscoped {
			err = session.cacheFind(sliceElementType, sqlStr, rowsSlicePtr, args...)
			if err != ErrCacheFailed {
				return err
			}
			err = nil // !nashtsai! reset err to nil for ErrCacheFailed
			session.Engine.LogWarn("Cache Find Failed")
		}
	}

	fmt.Println("sliceValue.Kind()", sliceValue.Kind())
	if sliceValue.Kind() != reflect.Map {

		var rawRows *core.Rows
		var stmt *core.Stmt

		session.queryPreprocess(&sqlStr, args...)

		if session.IsAutoCommit {
			if session.prepareStmt {
				stmt, err = session.doPrepare(sqlStr)
				if err != nil {
					return err
				}
				rawRows, err = stmt.Query(args...)
			} else {
				rawRows, err = session.DB().Query(sqlStr, args...)
			}
		} else {
			rawRows, err = session.Tx.Query(sqlStr, args...)
		}
		if err != nil {
			return err
		}
		defer rawRows.Close()

		fields, err := rawRows.Columns()
		if err != nil {
			return err
		}

		fieldsCount := len(fields)

		var newElemFunc func() reflect.Value
		if sliceElementType.Kind() == reflect.Ptr {
			newElemFunc = func() reflect.Value {
				return reflect.New(sliceElementType.Elem())
			}
		} else {
			newElemFunc = func() reflect.Value {
				return reflect.New(sliceElementType)
			}
		}

		var sliceValueSetFunc func(*reflect.Value)

		if sliceValue.Kind() == reflect.Slice {
			if sliceElementType.Kind() == reflect.Ptr {
				sliceValueSetFunc = func(newValue *reflect.Value) {
					sliceValue.Set(reflect.Append(sliceValue, reflect.ValueOf(newValue.Interface())))
				}
			} else {
				sliceValueSetFunc = func(newValue *reflect.Value) {
					sliceValue.Set(reflect.Append(sliceValue, reflect.Indirect(reflect.ValueOf(newValue.Interface()))))
				}
			}
		}

		var newValue reflect.Value = newElemFunc()
		dataStruct := rValue(newValue.Interface())
		if dataStruct.Kind() != reflect.Struct {
			return errors.New("Expected a pointer to a struct")
		}

		table := session.Engine.autoMapType(dataStruct)
		return session.rows2Beans(rawRows, fields, fieldsCount, table, newElemFunc, sliceValueSetFunc)

	} else {
		resultsSlice, err := session.query(sqlStr, args...)
		if err != nil {
			return err
		}

		keyType := sliceValue.Type().Key()

		for _, results := range resultsSlice {
			var newValue reflect.Value
			if sliceElementType.Kind() == reflect.Ptr {
				newValue = reflect.New(sliceElementType.Elem())
			} else {
				newValue = reflect.New(sliceElementType)
			}

			err := session.scanMapIntoStruct(newValue.Interface(), results)
			if err != nil {
				return err
			}
			var key interface{}
			// if there is only one pk, we can put the id as map key.
			if len(table.PrimaryKeys) == 1 {
				key, err = Atot(string(results[table.PrimaryKeys[0]]), keyType)
				if err != nil {
					return err
				}
			} else {
				if keyType.Kind() != reflect.Slice {
					panic("don't support multiple primary key's map has non-slice key type")
				} else {
					keys := core.PK{}
					for _, pk := range table.PrimaryKeys {
						skey, err := Atot(string(results[pk]), keyType)
						if err != nil {
							return err
						}
						keys = append(keys, skey)
					}
					key = keys
				}
			}

			if sliceElementType.Kind() == reflect.Ptr {
				sliceValue.SetMapIndex(reflect.ValueOf(key), reflect.ValueOf(newValue.Interface()))
			} else {
				sliceValue.SetMapIndex(reflect.ValueOf(key), reflect.Indirect(reflect.ValueOf(newValue.Interface())))
			}
		}

	}
	return nil
}

// Test if database is ok
func (session *Session) Ping() error {
	defer session.resetStatement()
	if session.IsAutoClose {
		defer session.Close()
	}

	return session.DB().Ping()
}

/*
func (session *Session) isColumnExist(tableName string, col *core.Column) (bool, error) {
	defer session.resetStatement()
	if session.IsAutoClose {
		defer session.Close()
	}
	return session.Engine.dialect.IsColumnExist(tableName, col)
	//sqlStr, args := session.Engine.dialect.ColumnCheckSql(tableName, colName)
	//results, err := session.query(sqlStr, args...)
	//return len(results) > 0, err
}*/

func (engine *Engine) tableName(beanOrTableName interface{}) (string, error) {
	v := rValue(beanOrTableName)
	if v.Type().Kind() == reflect.String {
		return beanOrTableName.(string), nil
	} else if v.Type().Kind() == reflect.Struct {
		table := engine.autoMapType(v)
		return table.Name, nil
	}
	return "", errors.New("bean should be a struct or struct's point")
}

func (session *Session) IsTableExist(beanOrTableName interface{}) (bool, error) {
	tableName, err := session.Engine.tableName(beanOrTableName)
	if err != nil {
		return false, err
	}

	return session.isTableExist(tableName)
}

func (session *Session) isTableExist(tableName string) (bool, error) {
	defer session.resetStatement()
	if session.IsAutoClose {
		defer session.Close()
	}
	sqlStr, args := session.Engine.dialect.TableCheckSql(tableName)
	results, err := session.query(sqlStr, args...)
	return len(results) > 0, err
}

func (session *Session) IsTableEmpty(bean interface{}) (bool, error) {
	v := rValue(bean)
	t := v.Type()

	if t.Kind() == reflect.String {
		return session.isTableEmpty(bean.(string))
	} else if t.Kind() == reflect.Struct {
		session.Engine.autoMapType(v)
		rows, err := session.Count(bean)
		return rows == 0, err
	}
	return false, errors.New("bean should be a struct or struct's point")
}

func (session *Session) isTableEmpty(tableName string) (bool, error) {
	defer session.resetStatement()
	if session.IsAutoClose {
		defer session.Close()
	}

	var total int64
	sql := fmt.Sprintf("select count(*) from %s", session.Engine.Quote(tableName))
	err := session.DB().QueryRow(sql).Scan(&total)
	session.saveLastSQL(sql)
	if err != nil {
		return true, err
	}

	return total == 0, nil
}

func (session *Session) isIndexExist(tableName, idxName string, unique bool) (bool, error) {
	defer session.resetStatement()
	if session.IsAutoClose {
		defer session.Close()
	}
	var idx string
	if unique {
		idx = uniqueName(tableName, idxName)
	} else {
		idx = indexName(tableName, idxName)
	}
	sqlStr, args := session.Engine.dialect.IndexCheckSql(tableName, idx)
	results, err := session.query(sqlStr, args...)
	return len(results) > 0, err
}

// find if index is exist according cols
func (session *Session) isIndexExist2(tableName string, cols []string, unique bool) (bool, error) {
	defer session.resetStatement()
	if session.IsAutoClose {
		defer session.Close()
	}

	indexes, err := session.Engine.dialect.GetIndexes(tableName)
	if err != nil {
		return false, err
	}

	for _, index := range indexes {
		if sliceEq(index.Cols, cols) {
			if unique {
				return index.Type == core.UniqueType, nil
			} else {
				return index.Type == core.IndexType, nil
			}
		}
	}
	return false, nil
}

func (session *Session) addColumn(colName string) error {
	defer session.resetStatement()
	if session.IsAutoClose {
		defer session.Close()
	}

	col := session.Statement.RefTable.GetColumn(colName)
	sql, args := session.Statement.genAddColumnStr(col)
	_, err := session.exec(sql, args...)
	return err
}

func (session *Session) addIndex(tableName, idxName string) error {
	defer session.resetStatement()
	if session.IsAutoClose {
		defer session.Close()
	}
	index := session.Statement.RefTable.Indexes[idxName]
	sqlStr := session.Engine.dialect.CreateIndexSql(tableName, index)

	_, err := session.exec(sqlStr)
	return err
}

func (session *Session) addUnique(tableName, uqeName string) error {
	defer session.resetStatement()
	if session.IsAutoClose {
		defer session.Close()
	}
	index := session.Statement.RefTable.Indexes[uqeName]
	sqlStr := session.Engine.dialect.CreateIndexSql(tableName, index)
	_, err := session.exec(sqlStr)
	return err
}

// To be deleted
func (session *Session) dropAll() error {
	defer session.resetStatement()
	if session.IsAutoClose {
		defer session.Close()
	}

	for _, table := range session.Engine.Tables {
		session.Statement.Init()
		session.Statement.RefTable = table
		sqlStr := session.Engine.Dialect().DropTableSql(session.Statement.TableName())
		_, err := session.exec(sqlStr)
		if err != nil {
			return err
		}
	}
	return nil
}

func (session *Session) getField(dataStruct *reflect.Value, key string, table *core.Table, idx int) *reflect.Value {
	var col *core.Column
	if col = table.GetColumnIdx(key, idx); col == nil {
		session.Engine.LogWarn(fmt.Sprintf("table %v's has not column %v. %v", table.Name, key, table.Columns()))
		return nil
	}

	fieldValue, err := col.ValueOfV(dataStruct)
	if err != nil {
		session.Engine.LogError(err)
		return nil
	}

	if !fieldValue.IsValid() || !fieldValue.CanSet() {
		session.Engine.LogWarn("table %v's column %v is not valid or cannot set",
			table.Name, key)
		return nil
	}
	return fieldValue
}

type Cell *interface{}

func (session *Session) rows2Beans(rows *core.Rows, fields []string, fieldsCount int,
	table *core.Table, newElemFunc func() reflect.Value,
	sliceValueSetFunc func(*reflect.Value)) error {
	for rows.Next() {
		var newValue reflect.Value = newElemFunc()
		bean := newValue.Interface()
		dataStruct := rValue(bean)
		err := session._row2Bean(rows, fields, fieldsCount, bean, &dataStruct, table)
		if err != nil {
			return err
		}
		sliceValueSetFunc(&newValue)
	}
	return nil
}

func (session *Session) row2Bean(rows *core.Rows, fields []string, fieldsCount int, bean interface{}) error {
	dataStruct := rValue(bean)
	if dataStruct.Kind() != reflect.Struct {
		return errors.New("Expected a pointer to a struct")
	}

	table := session.Engine.autoMapType(dataStruct)
	return session._row2Bean(rows, fields, fieldsCount, bean, &dataStruct, table)
}

func (session *Session) _row2Bean(rows *core.Rows, fields []string, fieldsCount int, bean interface{}, dataStruct *reflect.Value, table *core.Table) error {
	scanResults := make([]interface{}, fieldsCount)
	for i := 0; i < len(fields); i++ {
		var cell interface{}
		scanResults[i] = &cell
	}
	if err := rows.Scan(scanResults...); err != nil {
		return err
	}

	if b, hasBeforeSet := bean.(BeforeSetProcessor); hasBeforeSet {
		for ii, key := range fields {
			b.BeforeSet(key, Cell(scanResults[ii].(*interface{})))
		}
	}

	defer func() {
		if b, hasAfterSet := bean.(AfterSetProcessor); hasAfterSet {
			for ii, key := range fields {
				b.AfterSet(key, Cell(scanResults[ii].(*interface{})))
			}
		}
	}()

	var tempMap = make(map[string]int)
	for ii, key := range fields {
		var idx int
		var ok bool
		if idx, ok = tempMap[strings.ToLower(key)]; !ok {
			idx = 0
		} else {
			idx = idx + 1
		}
		tempMap[strings.ToLower(key)] = idx

		if fieldValue := session.getField(dataStruct, key, table, idx); fieldValue != nil {
			rawValue := reflect.Indirect(reflect.ValueOf(scanResults[ii]))

			//if row is null then ignore
			if rawValue.Interface() == nil {
				continue
			}

			if fieldValue.CanAddr() {
				if structConvert, ok := fieldValue.Addr().Interface().(core.Conversion); ok {
					if data, err := value2Bytes(&rawValue); err == nil {
						structConvert.FromDB(data)
					} else {
						session.Engine.LogError(err)
					}
					continue
				}
			}

			if _, ok := fieldValue.Interface().(core.Conversion); ok {
				if data, err := value2Bytes(&rawValue); err == nil {
					if fieldValue.Kind() == reflect.Ptr && fieldValue.IsNil() {
						fieldValue.Set(reflect.New(fieldValue.Type().Elem()))
					}
					fieldValue.Interface().(core.Conversion).FromDB(data)
				} else {
					session.Engine.LogError(err)
				}
				continue
			}

			rawValueType := reflect.TypeOf(rawValue.Interface())
			vv := reflect.ValueOf(rawValue.Interface())

			fieldType := fieldValue.Type()
			hasAssigned := false

			switch fieldType.Kind() {
			case reflect.Complex64, reflect.Complex128:
				if rawValueType.Kind() == reflect.String {
					hasAssigned = true
					x := reflect.New(fieldType)
					err := json.Unmarshal([]byte(vv.String()), x.Interface())
					if err != nil {
						session.Engine.LogError(err)
						return err
					}
					fieldValue.Set(x.Elem())
				} else if rawValueType.Kind() == reflect.Slice {
					hasAssigned = true
					x := reflect.New(fieldType)
					err := json.Unmarshal(vv.Bytes(), x.Interface())
					if err != nil {
						session.Engine.LogError(err)
						return err
					}
					fieldValue.Set(x.Elem())
				}
			case reflect.Slice, reflect.Array:
				switch rawValueType.Kind() {
				case reflect.Slice, reflect.Array:
					switch rawValueType.Elem().Kind() {
					case reflect.Uint8:
						if fieldType.Elem().Kind() == reflect.Uint8 {
							hasAssigned = true
							fieldValue.Set(vv)
						}
					}
				}
			case reflect.String:
				if rawValueType.Kind() == reflect.String {
					hasAssigned = true
					fieldValue.SetString(vv.String())
				}
			case reflect.Bool:
				if rawValueType.Kind() == reflect.Bool {
					hasAssigned = true
					fieldValue.SetBool(vv.Bool())
				}
			case reflect.Int, reflect.Int8, reflect.Int16, reflect.Int32, reflect.Int64:
				switch rawValueType.Kind() {
				case reflect.Int, reflect.Int8, reflect.Int16, reflect.Int32, reflect.Int64:
					hasAssigned = true
					fieldValue.SetInt(vv.Int())
				}
			case reflect.Float32, reflect.Float64:
				switch rawValueType.Kind() {
				case reflect.Float32, reflect.Float64:
					hasAssigned = true
					fieldValue.SetFloat(vv.Float())
				}
			case reflect.Uint8, reflect.Uint16, reflect.Uint32, reflect.Uint64, reflect.Uint:
				switch rawValueType.Kind() {
				case reflect.Uint8, reflect.Uint16, reflect.Uint32, reflect.Uint64, reflect.Uint:
					hasAssigned = true
					fieldValue.SetUint(vv.Uint())
				case reflect.Int, reflect.Int8, reflect.Int16, reflect.Int32, reflect.Int64:
					hasAssigned = true
					fieldValue.SetUint(uint64(vv.Int()))
				}
			case reflect.Struct:
				col := table.GetColumn(key)
				if fieldType.ConvertibleTo(core.TimeType) {
					if rawValueType == core.TimeType {
						hasAssigned = true

						t := vv.Convert(core.TimeType).Interface().(time.Time)
						z, _ := t.Zone()
						if len(z) == 0 || t.Year() == 0 { // !nashtsai! HACK tmp work around for lib/pq doesn't properly time with location
							session.Engine.LogDebugf("empty zone key[%v] : %v | zone: %v | location: %+v\n", key, t, z, *t.Location())
							t = time.Date(t.Year(), t.Month(), t.Day(), t.Hour(),
								t.Minute(), t.Second(), t.Nanosecond(), time.Local)
						}
						// !nashtsai! convert to engine location
						t = t.In(session.Engine.TZLocation)
						fieldValue.Set(reflect.ValueOf(t).Convert(fieldType))

						// t = fieldValue.Interface().(time.Time)
						// z, _ = t.Zone()
						// session.Engine.LogDebug("fieldValue key[%v]: %v | zone: %v | location: %+v\n", key, t, z, *t.Location())
					} else if rawValueType == core.IntType || rawValueType == core.Int64Type ||
						rawValueType == core.Int32Type {
						hasAssigned = true
						t := time.Unix(vv.Int(), 0).In(session.Engine.TZLocation)
						//vv = reflect.ValueOf(t)
						fieldValue.Set(reflect.ValueOf(t).Convert(fieldType))
					} else {
						if d, ok := vv.Interface().([]uint8); ok {
							hasAssigned = true
							t, err := session.byte2Time(col, d)
							//fmt.Println(string(d), t, err)
							if err != nil {
								session.Engine.LogError("byte2Time error:", err.Error())
								hasAssigned = false
							} else {
								fieldValue.Set(reflect.ValueOf(t).Convert(fieldType))
							}
						} else {
							panic(fmt.Sprintf("rawValueType is %v, value is %v", rawValueType, vv.Interface()))
						}
					}
				} else if nulVal, ok := fieldValue.Addr().Interface().(sql.Scanner); ok {
					// !<winxxp>! 增加支持sql.Scanner接口的结构，如sql.NullString
					hasAssigned = true
					if err := nulVal.Scan(vv.Interface()); err != nil {
						//fmt.Println("sql.Sanner error:", err.Error())
						session.Engine.LogError("sql.Sanner error:", err.Error())
						hasAssigned = false
					}
				} else if col.SQLType.IsJson() {
					if rawValueType.Kind() == reflect.String {
						hasAssigned = true
						x := reflect.New(fieldType)
						err := json.Unmarshal([]byte(vv.String()), x.Interface())
						if err != nil {
							session.Engine.LogError(err)
							return err
						}
						fieldValue.Set(x.Elem())
					} else if rawValueType.Kind() == reflect.Slice {
						hasAssigned = true
						x := reflect.New(fieldType)
						err := json.Unmarshal(vv.Bytes(), x.Interface())
						if err != nil {
							session.Engine.LogError(err)
							return err
						}
						fieldValue.Set(x.Elem())
					}
				} else if session.Statement.UseCascade {
					table := session.Engine.autoMapType(*fieldValue)
					if table != nil {
						if len(table.PrimaryKeys) != 1 {
							panic("unsupported non or composited primary key cascade")
						}
						var pk = make(core.PK, len(table.PrimaryKeys))

						switch rawValueType.Kind() {
						case reflect.Int64:
							pk[0] = vv.Int()
						case reflect.Int:
							pk[0] = int(vv.Int())
						case reflect.Int32:
							pk[0] = int32(vv.Int())
						case reflect.Int16:
							pk[0] = int16(vv.Int())
						case reflect.Int8:
							pk[0] = int8(vv.Int())
						case reflect.Uint64:
							pk[0] = vv.Uint()
						case reflect.Uint:
							pk[0] = uint(vv.Uint())
						case reflect.Uint32:
							pk[0] = uint32(vv.Uint())
						case reflect.Uint16:
							pk[0] = uint16(vv.Uint())
						case reflect.Uint8:
							pk[0] = uint8(vv.Uint())
						case reflect.String:
							pk[0] = vv.String()
						case reflect.Slice:
							pk[0], _ = strconv.ParseInt(string(rawValue.Interface().([]byte)), 10, 64)
						default:
							panic(fmt.Sprintf("unsupported primary key type: %v, %v", rawValueType, fieldValue))
						}

						if !isPKZero(pk) {
							// !nashtsai! TODO for hasOne relationship, it's preferred to use join query for eager fetch
							// however, also need to consider adding a 'lazy' attribute to xorm tag which allow hasOne
							// property to be fetched lazily
							structInter := reflect.New(fieldValue.Type())
							newsession := session.Engine.NewSession()
							defer newsession.Close()
							has, err := newsession.Id(pk).NoCascade().Get(structInter.Interface())
							if err != nil {
								return err
							}
							if has {
								v := structInter.Elem().Interface()
								fieldValue.Set(reflect.ValueOf(v))
							} else {
								return errors.New("cascade obj is not exist!")
							}
						}
					} else {
						session.Engine.LogError("unsupported struct type in Scan: ", fieldValue.Type().String())
					}
				}
			case reflect.Ptr:
				// !nashtsai! TODO merge duplicated codes above
				//typeStr := fieldType.String()
				switch fieldType {
				// following types case matching ptr's native type, therefore assign ptr directly
				case core.PtrStringType:
					if rawValueType.Kind() == reflect.String {
						x := vv.String()
						hasAssigned = true
						fieldValue.Set(reflect.ValueOf(&x))
					}
				case core.PtrBoolType:
					if rawValueType.Kind() == reflect.Bool {
						x := vv.Bool()
						hasAssigned = true
						fieldValue.Set(reflect.ValueOf(&x))
					}
				case core.PtrTimeType:
					if rawValueType == core.PtrTimeType {
						hasAssigned = true
						var x time.Time = rawValue.Interface().(time.Time)
						fieldValue.Set(reflect.ValueOf(&x))
					}
				case core.PtrFloat64Type:
					if rawValueType.Kind() == reflect.Float64 {
						x := vv.Float()
						hasAssigned = true
						fieldValue.Set(reflect.ValueOf(&x))
					}
				case core.PtrUint64Type:
					if rawValueType.Kind() == reflect.Int64 {
						var x uint64 = uint64(vv.Int())
						hasAssigned = true
						fieldValue.Set(reflect.ValueOf(&x))
					}
				case core.PtrInt64Type:
					if rawValueType.Kind() == reflect.Int64 {
						x := vv.Int()
						hasAssigned = true
						fieldValue.Set(reflect.ValueOf(&x))
					}
				case core.PtrFloat32Type:
					if rawValueType.Kind() == reflect.Float64 {
						var x float32 = float32(vv.Float())
						hasAssigned = true
						fieldValue.Set(reflect.ValueOf(&x))
					}
				case core.PtrIntType:
					if rawValueType.Kind() == reflect.Int64 {
						var x int = int(vv.Int())
						hasAssigned = true
						fieldValue.Set(reflect.ValueOf(&x))
					}
				case core.PtrInt32Type:
					if rawValueType.Kind() == reflect.Int64 {
						var x int32 = int32(vv.Int())
						hasAssigned = true
						fieldValue.Set(reflect.ValueOf(&x))
					}
				case core.PtrInt8Type:
					if rawValueType.Kind() == reflect.Int64 {
						var x int8 = int8(vv.Int())
						hasAssigned = true
						fieldValue.Set(reflect.ValueOf(&x))
					}
				case core.PtrInt16Type:
					if rawValueType.Kind() == reflect.Int64 {
						var x int16 = int16(vv.Int())
						hasAssigned = true
						fieldValue.Set(reflect.ValueOf(&x))
					}
				case core.PtrUintType:
					if rawValueType.Kind() == reflect.Int64 {
						var x uint = uint(vv.Int())
						hasAssigned = true
						fieldValue.Set(reflect.ValueOf(&x))
					}
				case core.PtrUint32Type:
					if rawValueType.Kind() == reflect.Int64 {
						var x uint32 = uint32(vv.Int())
						hasAssigned = true
						fieldValue.Set(reflect.ValueOf(&x))
					}
				case core.Uint8Type:
					if rawValueType.Kind() == reflect.Int64 {
						var x uint8 = uint8(vv.Int())
						hasAssigned = true
						fieldValue.Set(reflect.ValueOf(&x))
					}
				case core.Uint16Type:
					if rawValueType.Kind() == reflect.Int64 {
						var x uint16 = uint16(vv.Int())
						hasAssigned = true
						fieldValue.Set(reflect.ValueOf(&x))
					}
				case core.Complex64Type:
					var x complex64
					err := json.Unmarshal([]byte(vv.String()), &x)
					if err != nil {
						session.Engine.LogError(err)
					} else {
						fieldValue.Set(reflect.ValueOf(&x))
					}
					hasAssigned = true
				case core.Complex128Type:
					var x complex128
					err := json.Unmarshal([]byte(vv.String()), &x)
					if err != nil {
						session.Engine.LogError(err)
					} else {
						fieldValue.Set(reflect.ValueOf(&x))
					}
					hasAssigned = true
				} // switch fieldType
				// default:
				// 	session.Engine.LogError("unsupported type in Scan: ", reflect.TypeOf(v).String())
			} // switch fieldType.Kind()

			// !nashtsai! for value can't be assigned directly fallback to convert to []byte then back to value
			if !hasAssigned {
				data, err := value2Bytes(&rawValue)
				if err == nil {
					session.bytes2Value(table.GetColumn(key), fieldValue, data)
				} else {
					session.Engine.LogError(err.Error())
				}
			}
		}
	}
	return nil

}

func (session *Session) queryPreprocess(sqlStr *string, paramStr ...interface{}) {
	for _, filter := range session.Engine.dialect.Filters() {
		*sqlStr = filter.Do(*sqlStr, session.Engine.dialect, session.Statement.RefTable)
	}

	session.saveLastSQL(*sqlStr, paramStr...)
}

func (session *Session) query(sqlStr string, paramStr ...interface{}) (resultsSlice []map[string][]byte, err error) {

	session.queryPreprocess(&sqlStr, paramStr...)

	if session.IsAutoCommit {
		return session.innerQuery(sqlStr, paramStr...)
	}
	return session.txQuery(session.Tx, sqlStr, paramStr...)
}

func (session *Session) txQuery(tx *core.Tx, sqlStr string, params ...interface{}) (resultsSlice []map[string][]byte, err error) {
	rows, err := tx.Query(sqlStr, params...)
	if err != nil {
		return nil, err
	}
	defer rows.Close()

	return rows2maps(rows)
}

<<<<<<< HEAD
func (session *Session) queryX(sqlStr string, paramStr ...interface{}) (resultsSlice []map[string]string, err error) {

	session.queryPreprocess(&sqlStr, paramStr...)

	if session.IsAutoCommit {
		return session.innerQuery2(session.DB(), sqlStr, paramStr...)
	}
	return session.txQuery2(session.Tx, sqlStr, paramStr...)
}

func (session *Session) txQuery2(tx *core.Tx, sqlStr string, params ...interface{}) (resultsSlice []map[string]string, err error) {
	rows, err := tx.Query(sqlStr, params...)
	if err != nil {
		return nil, err
	}
	defer rows.Close()

	return rows2Strings(rows)
}

func (session *Session) innerQuery2(db *core.DB, sqlStr string, params ...interface{}) (resultsSlice []map[string]string, err error) {
	stmt, rows, err := session.Engine.LogSQLQueryTime(sqlStr, params, func() (*core.Stmt, *core.Rows, error) {
		stmt, err := db.Prepare(sqlStr)
		if err != nil {
			return stmt, nil, err
		}
		rows, err := stmt.Query(params...)

		return stmt, rows, err
	})
	if rows != nil {
		defer rows.Close()
	}
	if stmt != nil {
		defer stmt.Close()
	}
	if err != nil {
		return nil, err
	}
	return rows2Strings(rows)
}

func (session *Session) innerQuery(db *core.DB, sqlStr string, params ...interface{}) (resultsSlice []map[string][]byte, err error) {
	stmt, rows, err := session.Engine.LogSQLQueryTime(sqlStr, params, func() (*core.Stmt, *core.Rows, error) {
		stmt, err := db.Prepare(sqlStr)
		if err != nil {
			return stmt, nil, err
=======
func (session *Session) innerQuery(sqlStr string, params ...interface{}) ([]map[string][]byte, error) {
	var callback func() (*core.Stmt, *core.Rows, error)
	if session.prepareStmt {
		callback = func() (*core.Stmt, *core.Rows, error) {
			stmt, err := session.doPrepare(sqlStr)
			if err != nil {
				return nil, nil, err
			}
			rows, err := stmt.Query(params...)
			if err != nil {
				return nil, nil, err
			}
			return stmt, rows, nil
>>>>>>> fad61020
		}
	} else {
		callback = func() (*core.Stmt, *core.Rows, error) {
			rows, err := session.DB().Query(sqlStr, params...)
			if err != nil {
				return nil, nil, err
			}
			return nil, rows, err
		}
	}
	_, rows, err := session.Engine.LogSQLQueryTime(sqlStr, params, callback)
	if rows != nil {
		defer rows.Close()
	}
	if err != nil {
		return nil, err
	}
	return rows2maps(rows)
}

// Exec a raw sql and return records as []map[string][]byte
func (session *Session) Query(sqlStr string, paramStr ...interface{}) (resultsSlice []map[string][]byte, err error) {
	defer session.resetStatement()
	if session.IsAutoClose {
		defer session.Close()
	}

	return session.query(sqlStr, paramStr...)
}

// =============================
// for string
// =============================
func (session *Session) query2(sqlStr string, paramStr ...interface{}) (resultsSlice []map[string]string, err error) {
	session.queryPreprocess(&sqlStr, paramStr...)

	if session.IsAutoCommit {
		return query2(session.DB(), sqlStr, paramStr...)
	}
	return txQuery2(session.Tx, sqlStr, paramStr...)
}

// insert one or more beans
func (session *Session) Insert(beans ...interface{}) (int64, error) {
	var affected int64 = 0
	var err error
	defer session.resetStatement()
	if session.IsAutoClose {
		defer session.Close()
	}

	for _, bean := range beans {
		sliceValue := reflect.Indirect(reflect.ValueOf(bean))
		if sliceValue.Kind() == reflect.Slice {
			size := sliceValue.Len()
			if size > 0 {
				if session.Engine.SupportInsertMany() {
					cnt, err := session.innerInsertMulti(bean)
					if err != nil {
						return affected, err
					}
					affected += cnt
				} else {
					for i := 0; i < size; i++ {
						cnt, err := session.innerInsert(sliceValue.Index(i).Interface())
						if err != nil {
							return affected, err
						}
						affected += cnt
					}
				}
			}
		} else {
			cnt, err := session.innerInsert(bean)
			if err != nil {
				return affected, err
			}
			affected += cnt
		}
	}

	return affected, err
}

func (session *Session) innerInsertMulti(rowsSlicePtr interface{}) (int64, error) {
	sliceValue := reflect.Indirect(reflect.ValueOf(rowsSlicePtr))
	if sliceValue.Kind() != reflect.Slice {
		return 0, errors.New("needs a pointer to a slice")
	}

	bean := sliceValue.Index(0).Interface()
	elementValue := rValue(bean)
	//sliceElementType := elementValue.Type()

	table := session.Engine.autoMapType(elementValue)
	session.Statement.RefTable = table

	size := sliceValue.Len()

	colNames := make([]string, 0)
	colMultiPlaces := make([]string, 0)
	var args = make([]interface{}, 0)
	cols := make([]*core.Column, 0)

	for i := 0; i < size; i++ {
		v := sliceValue.Index(i)
		vv := reflect.Indirect(v)
		elemValue := v.Interface()
		colPlaces := make([]string, 0)

		// handle BeforeInsertProcessor
		// !nashtsai! does user expect it's same slice to passed closure when using Before()/After() when insert multi??
		for _, closure := range session.beforeClosures {
			closure(elemValue)
		}

		if processor, ok := interface{}(elemValue).(BeforeInsertProcessor); ok {
			processor.BeforeInsert()
		}
		// --

		if i == 0 {
			for _, col := range table.Columns() {
				ptrFieldValue, err := col.ValueOfV(&vv)
				if err != nil {
					return 0, err
				}
				fieldValue := *ptrFieldValue
				if col.IsAutoIncrement && isZero(fieldValue.Interface()) {
					continue
				}
				if col.MapType == core.ONLYFROMDB {
					continue
				}
				if col.IsDeleted {
					continue
				}
				if session.Statement.ColumnStr != "" {
					if _, ok := session.Statement.columnMap[col.Name]; !ok {
						continue
					}
				}
				if session.Statement.OmitStr != "" {
					if _, ok := session.Statement.columnMap[col.Name]; ok {
						continue
					}
				}
				if (col.IsCreated || col.IsUpdated) && session.Statement.UseAutoTime {
					val, t := session.Engine.NowTime2(col.SQLType.Name)
					args = append(args, val)

					var colName = col.Name
					session.afterClosures = append(session.afterClosures, func(bean interface{}) {
						col := table.GetColumn(colName)
						setColumnTime(bean, col, t)
					})
				} else {
					arg, err := session.value2Interface(col, fieldValue)
					if err != nil {
						return 0, err
					}
					args = append(args, arg)
				}

				colNames = append(colNames, col.Name)
				cols = append(cols, col)
				colPlaces = append(colPlaces, "?")
			}
		} else {
			for _, col := range cols {
				ptrFieldValue, err := col.ValueOfV(&vv)
				if err != nil {
					return 0, err
				}
				fieldValue := *ptrFieldValue

				if col.IsAutoIncrement && isZero(fieldValue.Interface()) {
					continue
				}
				if col.MapType == core.ONLYFROMDB {
					continue
				}
				if col.IsDeleted {
					continue
				}
				if session.Statement.ColumnStr != "" {
					if _, ok := session.Statement.columnMap[col.Name]; !ok {
						continue
					}
				}
				if session.Statement.OmitStr != "" {
					if _, ok := session.Statement.columnMap[col.Name]; ok {
						continue
					}
				}
				if (col.IsCreated || col.IsUpdated) && session.Statement.UseAutoTime {
					val, t := session.Engine.NowTime2(col.SQLType.Name)
					args = append(args, val)

					var colName = col.Name
					session.afterClosures = append(session.afterClosures, func(bean interface{}) {
						col := table.GetColumn(colName)
						setColumnTime(bean, col, t)
					})
				} else {
					arg, err := session.value2Interface(col, fieldValue)
					if err != nil {
						return 0, err
					}
					args = append(args, arg)
				}

				colPlaces = append(colPlaces, "?")
			}
		}
		colMultiPlaces = append(colMultiPlaces, strings.Join(colPlaces, ", "))
	}
	cleanupProcessorsClosures(&session.beforeClosures)

	statement := fmt.Sprintf("INSERT INTO %v%v%v (%v%v%v) VALUES (%v)",
		session.Engine.QuoteStr(),
		session.Statement.TableName(),
		session.Engine.QuoteStr(),
		session.Engine.QuoteStr(),
		strings.Join(colNames, session.Engine.QuoteStr()+", "+session.Engine.QuoteStr()),
		session.Engine.QuoteStr(),
		strings.Join(colMultiPlaces, "),("))

	res, err := session.exec(statement, args...)
	if err != nil {
		return 0, err
	}

	if cacher := session.Engine.getCacher2(table); cacher != nil && session.Statement.UseCache {
		session.cacheInsert(session.Statement.TableName())
	}

	lenAfterClosures := len(session.afterClosures)
	for i := 0; i < size; i++ {
		elemValue := reflect.Indirect(sliceValue.Index(i)).Addr().Interface()

		// handle AfterInsertProcessor
		if session.IsAutoCommit {
			// !nashtsai! does user expect it's same slice to passed closure when using Before()/After() when insert multi??
			for _, closure := range session.afterClosures {
				closure(elemValue)
			}
			if processor, ok := interface{}(elemValue).(AfterInsertProcessor); ok {
				processor.AfterInsert()
			}
		} else {
			if lenAfterClosures > 0 {
				if value, has := session.afterInsertBeans[elemValue]; has && value != nil {
					*value = append(*value, session.afterClosures...)
				} else {
					afterClosures := make([]func(interface{}), lenAfterClosures)
					copy(afterClosures, session.afterClosures)
					session.afterInsertBeans[elemValue] = &afterClosures
				}
			} else {
				if _, ok := interface{}(elemValue).(AfterInsertProcessor); ok {
					session.afterInsertBeans[elemValue] = nil
				}
			}
		}
	}
	cleanupProcessorsClosures(&session.afterClosures)
	return res.RowsAffected()
}

// Insert multiple records
func (session *Session) InsertMulti(rowsSlicePtr interface{}) (int64, error) {
	sliceValue := reflect.Indirect(reflect.ValueOf(rowsSlicePtr))
	if sliceValue.Kind() == reflect.Slice {
		if sliceValue.Len() > 0 {
			defer session.resetStatement()
			if session.IsAutoClose {
				defer session.Close()
			}
			return session.innerInsertMulti(rowsSlicePtr)
		} else {
			return 0, nil
		}
	} else {
		return 0, ErrParamsType
	}
}

func (session *Session) byte2Time(col *core.Column, data []byte) (outTime time.Time, outErr error) {
	sdata := strings.TrimSpace(string(data))
	var x time.Time
	var err error

	if sdata == "0000-00-00 00:00:00" ||
		sdata == "0001-01-01 00:00:00" {
	} else if !strings.ContainsAny(sdata, "- :") { // !nashtsai! has only found that mymysql driver is using this for time type column
		// time stamp
		sd, err := strconv.ParseInt(sdata, 10, 64)
		if err == nil {
			x = time.Unix(sd, 0)
			// !nashtsai! HACK mymysql driver is casuing Local location being change to CHAT and cause wrong time conversion
			//fmt.Println(x.In(session.Engine.TZLocation), "===")
			x = x.In(session.Engine.TZLocation)
			//fmt.Println(x, "=====")
			/*x = time.Date(x.Year(), x.Month(), x.Day(), x.Hour(),
			x.Minute(), x.Second(), x.Nanosecond(), session.Engine.TZLocation)*/
			session.Engine.LogDebugf("time(0) key[%v]: %+v | sdata: [%v]\n", col.FieldName, x, sdata)
		} else {
			session.Engine.LogDebugf("time(0) err key[%v]: %+v | sdata: [%v]\n", col.FieldName, x, sdata)
		}
	} else if len(sdata) > 19 && strings.Contains(sdata, "-") {
		x, err = time.ParseInLocation(time.RFC3339Nano, sdata, session.Engine.TZLocation)
		session.Engine.LogDebugf("time(1) key[%v]: %+v | sdata: [%v]\n", col.FieldName, x, sdata)
		if err != nil {
			x, err = time.ParseInLocation("2006-01-02 15:04:05.999999999", sdata, session.Engine.TZLocation)
			session.Engine.LogDebugf("time(2) key[%v]: %+v | sdata: [%v]\n", col.FieldName, x, sdata)
		}
		if err != nil {
			x, err = time.ParseInLocation("2006-01-02 15:04:05.9999999 Z07:00", sdata, session.Engine.TZLocation)
			session.Engine.LogDebugf("time(3) key[%v]: %+v | sdata: [%v]\n", col.FieldName, x, sdata)
		}

	} else if len(sdata) == 19 && strings.Contains(sdata, "-") {
		x, err = time.ParseInLocation("2006-01-02 15:04:05", sdata, session.Engine.TZLocation)
		session.Engine.LogDebugf("time(4) key[%v]: %+v | sdata: [%v]\n", col.FieldName, x, sdata)
	} else if len(sdata) == 10 && sdata[4] == '-' && sdata[7] == '-' {
		x, err = time.ParseInLocation("2006-01-02", sdata, session.Engine.TZLocation)
		session.Engine.LogDebugf("time(5) key[%v]: %+v | sdata: [%v]\n", col.FieldName, x, sdata)
	} else if col.SQLType.Name == core.Time {
		if strings.Contains(sdata, " ") {
			ssd := strings.Split(sdata, " ")
			sdata = ssd[1]
		}

		sdata = strings.TrimSpace(sdata)
		if session.Engine.dialect.DBType() == core.MYSQL && len(sdata) > 8 {
			sdata = sdata[len(sdata)-8:]
		}

		st := fmt.Sprintf("2006-01-02 %v", sdata)
		x, err = time.ParseInLocation("2006-01-02 15:04:05", st, session.Engine.TZLocation)
		session.Engine.LogDebugf("time(6) key[%v]: %+v | sdata: [%v]\n", col.FieldName, x, sdata)
	} else {
		outErr = errors.New(fmt.Sprintf("unsupported time format %v", sdata))
		return
	}
	if err != nil {
		outErr = errors.New(fmt.Sprintf("unsupported time format %v: %v", sdata, err))
		return
	}
	outTime = x
	return
}

// convert a db data([]byte) to a field value
func (session *Session) bytes2Value(col *core.Column, fieldValue *reflect.Value, data []byte) error {
	if structConvert, ok := fieldValue.Addr().Interface().(core.Conversion); ok {
		return structConvert.FromDB(data)
	}

	if structConvert, ok := fieldValue.Interface().(core.Conversion); ok {
		return structConvert.FromDB(data)
	}

	var v interface{}
	key := col.Name
	fieldType := fieldValue.Type()

	switch fieldType.Kind() {
	case reflect.Complex64, reflect.Complex128:
		x := reflect.New(fieldType)

		err := json.Unmarshal(data, x.Interface())
		if err != nil {
			session.Engine.LogError(err)
			return err
		}
		fieldValue.Set(x.Elem())
	case reflect.Slice, reflect.Array, reflect.Map:
		v = data
		t := fieldType.Elem()
		k := t.Kind()
		if col.SQLType.IsText() {
			x := reflect.New(fieldType)
			err := json.Unmarshal(data, x.Interface())
			if err != nil {
				session.Engine.LogError(err)
				return err
			}
			fieldValue.Set(x.Elem())
		} else if col.SQLType.IsBlob() {
			if k == reflect.Uint8 {
				fieldValue.Set(reflect.ValueOf(v))
			} else {
				x := reflect.New(fieldType)
				err := json.Unmarshal(data, x.Interface())
				if err != nil {
					session.Engine.LogError(err)
					return err
				}
				fieldValue.Set(x.Elem())
			}
		} else {
			return ErrUnSupportedType
		}
	case reflect.String:
		fieldValue.SetString(string(data))
	case reflect.Bool:
		d := string(data)
		v, err := strconv.ParseBool(d)
		if err != nil {
			return fmt.Errorf("arg %v as bool: %s", key, err.Error())
		}
		fieldValue.Set(reflect.ValueOf(v))
	case reflect.Int, reflect.Int8, reflect.Int16, reflect.Int32, reflect.Int64:
		sdata := string(data)
		var x int64
		var err error
		// for mysql, when use bit, it returned \x01
		if col.SQLType.Name == core.Bit &&
			session.Engine.dialect.DBType() == core.MYSQL { // !nashtsai! TODO dialect needs to provide conversion interface API
			if len(data) == 1 {
				x = int64(data[0])
			} else {
				x = 0
			}
			//fmt.Println("######", x, data)
		} else if strings.HasPrefix(sdata, "0x") {
			x, err = strconv.ParseInt(sdata, 16, 64)
		} else if strings.HasPrefix(sdata, "0") {
			x, err = strconv.ParseInt(sdata, 8, 64)
		} else if strings.ToLower(sdata) == "true" {
			x = 1
		} else if strings.ToLower(sdata) == "false" {
			x = 0
		} else {
			x, err = strconv.ParseInt(sdata, 10, 64)
		}
		if err != nil {
			return fmt.Errorf("arg %v as int: %s", key, err.Error())
		}
		fieldValue.SetInt(x)
	case reflect.Float32, reflect.Float64:
		x, err := strconv.ParseFloat(string(data), 64)
		if err != nil {
			return fmt.Errorf("arg %v as float64: %s", key, err.Error())
		}
		fieldValue.SetFloat(x)
	case reflect.Uint8, reflect.Uint16, reflect.Uint32, reflect.Uint64, reflect.Uint:
		x, err := strconv.ParseUint(string(data), 10, 64)
		if err != nil {
			return fmt.Errorf("arg %v as int: %s", key, err.Error())
		}
		fieldValue.SetUint(x)
	//Currently only support Time type
	case reflect.Struct:
		// !<winxxp>! 增加支持sql.Scanner接口的结构，如sql.NullString
		if nulVal, ok := fieldValue.Addr().Interface().(sql.Scanner); ok {
			if err := nulVal.Scan(data); err != nil {
				return fmt.Errorf("sql.Scan(%v) failed: %s ", data, err.Error())
			}
		} else {
			if fieldType.ConvertibleTo(core.TimeType) {
				x, err := session.byte2Time(col, data)
				if err != nil {
					return err
				}
				v = x
				fieldValue.Set(reflect.ValueOf(v).Convert(fieldType))
			} else if session.Statement.UseCascade {
				table := session.Engine.autoMapType(*fieldValue)
				if table != nil {
					if len(table.PrimaryKeys) > 1 {
						panic("unsupported composited primary key cascade")
					}
					var pk = make(core.PK, len(table.PrimaryKeys))
					rawValueType := table.ColumnType(table.PKColumns()[0].FieldName)
					switch rawValueType.Kind() {
					case reflect.Int64:
						x, err := strconv.ParseInt(string(data), 10, 64)
						if err != nil {
							return fmt.Errorf("arg %v as int: %s", key, err.Error())
						}
						pk[0] = x
					case reflect.Int:
						x, err := strconv.ParseInt(string(data), 10, 64)
						if err != nil {
							return fmt.Errorf("arg %v as int: %s", key, err.Error())
						}
						pk[0] = int(x)
					case reflect.Int32:
						x, err := strconv.ParseInt(string(data), 10, 64)
						if err != nil {
							return fmt.Errorf("arg %v as int: %s", key, err.Error())
						}
						pk[0] = int32(x)
					case reflect.Int16:
						x, err := strconv.ParseInt(string(data), 10, 64)
						if err != nil {
							return fmt.Errorf("arg %v as int: %s", key, err.Error())
						}
						pk[0] = int16(x)
					case reflect.Int8:
						x, err := strconv.ParseInt(string(data), 10, 64)
						if err != nil {
							return fmt.Errorf("arg %v as int: %s", key, err.Error())
						}
						pk[0] = int8(x)
					case reflect.Uint64:
						x, err := strconv.ParseUint(string(data), 10, 64)
						if err != nil {
							return fmt.Errorf("arg %v as int: %s", key, err.Error())
						}
						pk[0] = x
					case reflect.Uint:
						x, err := strconv.ParseUint(string(data), 10, 64)
						if err != nil {
							return fmt.Errorf("arg %v as int: %s", key, err.Error())
						}
						pk[0] = uint(x)
					case reflect.Uint32:
						x, err := strconv.ParseUint(string(data), 10, 64)
						if err != nil {
							return fmt.Errorf("arg %v as int: %s", key, err.Error())
						}
						pk[0] = uint32(x)
					case reflect.Uint16:
						x, err := strconv.ParseUint(string(data), 10, 64)
						if err != nil {
							return fmt.Errorf("arg %v as int: %s", key, err.Error())
						}
						pk[0] = uint16(x)
					case reflect.Uint8:
						x, err := strconv.ParseUint(string(data), 10, 64)
						if err != nil {
							return fmt.Errorf("arg %v as int: %s", key, err.Error())
						}
						pk[0] = uint8(x)
					case reflect.String:
						pk[0] = string(data)
					default:
						panic("unsupported primary key type cascade")
					}

					if !isPKZero(pk) {
						// !nashtsai! TODO for hasOne relationship, it's preferred to use join query for eager fetch
						// however, also need to consider adding a 'lazy' attribute to xorm tag which allow hasOne
						// property to be fetched lazily
						structInter := reflect.New(fieldValue.Type())
						newsession := session.Engine.NewSession()
						defer newsession.Close()
						has, err := newsession.Id(pk).NoCascade().Get(structInter.Interface())
						if err != nil {
							return err
						}
						if has {
							v = structInter.Elem().Interface()
							fieldValue.Set(reflect.ValueOf(v))
						} else {
							return errors.New("cascade obj is not exist!")
						}
					}
				} else {
					return fmt.Errorf("unsupported struct type in Scan: %s", fieldValue.Type().String())
				}
			}
		}
	case reflect.Ptr:
		// !nashtsai! TODO merge duplicated codes above
		//typeStr := fieldType.String()
		switch fieldType {
		// case "*string":
		case core.PtrStringType:
			x := string(data)
			fieldValue.Set(reflect.ValueOf(&x))
		// case "*bool":
		case core.PtrBoolType:
			d := string(data)
			v, err := strconv.ParseBool(d)
			if err != nil {
				return fmt.Errorf("arg %v as bool: %s", key, err.Error())
			}
			fieldValue.Set(reflect.ValueOf(&v))
		// case "*complex64":
		case core.PtrComplex64Type:
			var x complex64
			err := json.Unmarshal(data, &x)
			if err != nil {
				session.Engine.LogError(err)
				return err
			}
			fieldValue.Set(reflect.ValueOf(&x))
		// case "*complex128":
		case core.PtrComplex128Type:
			var x complex128
			err := json.Unmarshal(data, &x)
			if err != nil {
				session.Engine.LogError(err)
				return err
			}
			fieldValue.Set(reflect.ValueOf(&x))
		// case "*float64":
		case core.PtrFloat64Type:
			x, err := strconv.ParseFloat(string(data), 64)
			if err != nil {
				return fmt.Errorf("arg %v as float64: %s", key, err.Error())
			}
			fieldValue.Set(reflect.ValueOf(&x))
		// case "*float32":
		case core.PtrFloat32Type:
			var x float32
			x1, err := strconv.ParseFloat(string(data), 32)
			if err != nil {
				return fmt.Errorf("arg %v as float32: %s", key, err.Error())
			}
			x = float32(x1)
			fieldValue.Set(reflect.ValueOf(&x))
		// case "*time.Time":
		case core.PtrTimeType:
			x, err := session.byte2Time(col, data)
			if err != nil {
				return err
			}
			v = x
			fieldValue.Set(reflect.ValueOf(&x))
		// case "*uint64":
		case core.PtrUint64Type:
			var x uint64
			x, err := strconv.ParseUint(string(data), 10, 64)
			if err != nil {
				return fmt.Errorf("arg %v as int: %s", key, err.Error())
			}
			fieldValue.Set(reflect.ValueOf(&x))
		// case "*uint":
		case core.PtrUintType:
			var x uint
			x1, err := strconv.ParseUint(string(data), 10, 64)
			if err != nil {
				return fmt.Errorf("arg %v as int: %s", key, err.Error())
			}
			x = uint(x1)
			fieldValue.Set(reflect.ValueOf(&x))
		// case "*uint32":
		case core.PtrUint32Type:
			var x uint32
			x1, err := strconv.ParseUint(string(data), 10, 64)
			if err != nil {
				return fmt.Errorf("arg %v as int: %s", key, err.Error())
			}
			x = uint32(x1)
			fieldValue.Set(reflect.ValueOf(&x))
		// case "*uint8":
		case core.PtrUint8Type:
			var x uint8
			x1, err := strconv.ParseUint(string(data), 10, 64)
			if err != nil {
				return fmt.Errorf("arg %v as int: %s", key, err.Error())
			}
			x = uint8(x1)
			fieldValue.Set(reflect.ValueOf(&x))
		// case "*uint16":
		case core.PtrUint16Type:
			var x uint16
			x1, err := strconv.ParseUint(string(data), 10, 64)
			if err != nil {
				return fmt.Errorf("arg %v as int: %s", key, err.Error())
			}
			x = uint16(x1)
			fieldValue.Set(reflect.ValueOf(&x))
		// case "*int64":
		case core.PtrInt64Type:
			sdata := string(data)
			var x int64
			var err error
			// for mysql, when use bit, it returned \x01
			if col.SQLType.Name == core.Bit &&
				strings.Contains(session.Engine.DriverName(), "mysql") {
				if len(data) == 1 {
					x = int64(data[0])
				} else {
					x = 0
				}
				//fmt.Println("######", x, data)
			} else if strings.HasPrefix(sdata, "0x") {
				x, err = strconv.ParseInt(sdata, 16, 64)
			} else if strings.HasPrefix(sdata, "0") {
				x, err = strconv.ParseInt(sdata, 8, 64)
			} else {
				x, err = strconv.ParseInt(sdata, 10, 64)
			}
			if err != nil {
				return fmt.Errorf("arg %v as int: %s", key, err.Error())
			}
			fieldValue.Set(reflect.ValueOf(&x))
		// case "*int":
		case core.PtrIntType:
			sdata := string(data)
			var x int
			var x1 int64
			var err error
			// for mysql, when use bit, it returned \x01
			if col.SQLType.Name == core.Bit &&
				strings.Contains(session.Engine.DriverName(), "mysql") {
				if len(data) == 1 {
					x = int(data[0])
				} else {
					x = 0
				}
				//fmt.Println("######", x, data)
			} else if strings.HasPrefix(sdata, "0x") {
				x1, err = strconv.ParseInt(sdata, 16, 64)
				x = int(x1)
			} else if strings.HasPrefix(sdata, "0") {
				x1, err = strconv.ParseInt(sdata, 8, 64)
				x = int(x1)
			} else {
				x1, err = strconv.ParseInt(sdata, 10, 64)
				x = int(x1)
			}
			if err != nil {
				return fmt.Errorf("arg %v as int: %s", key, err.Error())
			}
			fieldValue.Set(reflect.ValueOf(&x))
		// case "*int32":
		case core.PtrInt32Type:
			sdata := string(data)
			var x int32
			var x1 int64
			var err error
			// for mysql, when use bit, it returned \x01
			if col.SQLType.Name == core.Bit &&
				session.Engine.dialect.DBType() == core.MYSQL {
				if len(data) == 1 {
					x = int32(data[0])
				} else {
					x = 0
				}
				//fmt.Println("######", x, data)
			} else if strings.HasPrefix(sdata, "0x") {
				x1, err = strconv.ParseInt(sdata, 16, 64)
				x = int32(x1)
			} else if strings.HasPrefix(sdata, "0") {
				x1, err = strconv.ParseInt(sdata, 8, 64)
				x = int32(x1)
			} else {
				x1, err = strconv.ParseInt(sdata, 10, 64)
				x = int32(x1)
			}
			if err != nil {
				return fmt.Errorf("arg %v as int: %s", key, err.Error())
			}
			fieldValue.Set(reflect.ValueOf(&x))
		// case "*int8":
		case core.PtrInt8Type:
			sdata := string(data)
			var x int8
			var x1 int64
			var err error
			// for mysql, when use bit, it returned \x01
			if col.SQLType.Name == core.Bit &&
				strings.Contains(session.Engine.DriverName(), "mysql") {
				if len(data) == 1 {
					x = int8(data[0])
				} else {
					x = 0
				}
				//fmt.Println("######", x, data)
			} else if strings.HasPrefix(sdata, "0x") {
				x1, err = strconv.ParseInt(sdata, 16, 64)
				x = int8(x1)
			} else if strings.HasPrefix(sdata, "0") {
				x1, err = strconv.ParseInt(sdata, 8, 64)
				x = int8(x1)
			} else {
				x1, err = strconv.ParseInt(sdata, 10, 64)
				x = int8(x1)
			}
			if err != nil {
				return fmt.Errorf("arg %v as int: %s", key, err.Error())
			}
			fieldValue.Set(reflect.ValueOf(&x))
		// case "*int16":
		case core.PtrInt16Type:
			sdata := string(data)
			var x int16
			var x1 int64
			var err error
			// for mysql, when use bit, it returned \x01
			if col.SQLType.Name == core.Bit &&
				strings.Contains(session.Engine.DriverName(), "mysql") {
				if len(data) == 1 {
					x = int16(data[0])
				} else {
					x = 0
				}
				//fmt.Println("######", x, data)
			} else if strings.HasPrefix(sdata, "0x") {
				x1, err = strconv.ParseInt(sdata, 16, 64)
				x = int16(x1)
			} else if strings.HasPrefix(sdata, "0") {
				x1, err = strconv.ParseInt(sdata, 8, 64)
				x = int16(x1)
			} else {
				x1, err = strconv.ParseInt(sdata, 10, 64)
				x = int16(x1)
			}
			if err != nil {
				return fmt.Errorf("arg %v as int: %s", key, err.Error())
			}
			fieldValue.Set(reflect.ValueOf(&x))
		default:
			if fieldType.Elem().Kind() == reflect.Struct {
				if session.Statement.UseCascade {
					structInter := reflect.New(fieldType.Elem())
					table := session.Engine.autoMapType(structInter.Elem())
					if table != nil {
						if len(table.PrimaryKeys) > 1 {
							panic("unsupported composited primary key cascade")
						}
						var pk = make(core.PK, len(table.PrimaryKeys))
						rawValueType := table.ColumnType(table.PKColumns()[0].FieldName)
						switch rawValueType.Kind() {
						case reflect.Int64:
							x, err := strconv.ParseInt(string(data), 10, 64)
							if err != nil {
								return fmt.Errorf("arg %v as int: %s", key, err.Error())
							}

							pk[0] = x
						case reflect.Int:
							x, err := strconv.ParseInt(string(data), 10, 64)
							if err != nil {
								return fmt.Errorf("arg %v as int: %s", key, err.Error())
							}

							pk[0] = int(x)
						case reflect.Int32:
							x, err := strconv.ParseInt(string(data), 10, 64)
							if err != nil {
								return fmt.Errorf("arg %v as int: %s", key, err.Error())
							}

							pk[0] = int32(x)
						case reflect.Int16:
							x, err := strconv.ParseInt(string(data), 10, 64)
							if err != nil {
								return fmt.Errorf("arg %v as int: %s", key, err.Error())
							}

							pk[0] = int16(x)
						case reflect.Int8:
							x, err := strconv.ParseInt(string(data), 10, 64)
							if err != nil {
								return fmt.Errorf("arg %v as int: %s", key, err.Error())
							}

							pk[0] = x
						case reflect.Uint64:
							x, err := strconv.ParseUint(string(data), 10, 64)
							if err != nil {
								return fmt.Errorf("arg %v as int: %s", key, err.Error())
							}

							pk[0] = x
						case reflect.Uint:
							x, err := strconv.ParseUint(string(data), 10, 64)
							if err != nil {
								return fmt.Errorf("arg %v as int: %s", key, err.Error())
							}

							pk[0] = uint(x)
						case reflect.Uint32:
							x, err := strconv.ParseUint(string(data), 10, 64)
							if err != nil {
								return fmt.Errorf("arg %v as int: %s", key, err.Error())
							}

							pk[0] = uint32(x)
						case reflect.Uint16:
							x, err := strconv.ParseUint(string(data), 10, 64)
							if err != nil {
								return fmt.Errorf("arg %v as int: %s", key, err.Error())
							}

							pk[0] = uint16(x)
						case reflect.Uint8:
							x, err := strconv.ParseUint(string(data), 10, 64)
							if err != nil {
								return fmt.Errorf("arg %v as int: %s", key, err.Error())
							}

							pk[0] = uint8(x)
						case reflect.String:
							pk[0] = string(data)
						default:
							panic("unsupported primary key type cascade")
						}

						if !isPKZero(pk) {
							// !nashtsai! TODO for hasOne relationship, it's preferred to use join query for eager fetch
							// however, also need to consider adding a 'lazy' attribute to xorm tag which allow hasOne
							// property to be fetched lazily
							newsession := session.Engine.NewSession()
							defer newsession.Close()
							has, err := newsession.Id(pk).NoCascade().Get(structInter.Interface())
							if err != nil {
								return err
							}
							if has {
								v = structInter.Interface()
								fieldValue.Set(reflect.ValueOf(v))
							} else {
								return errors.New("cascade obj is not exist!")
							}
						}
					}
				} else {
					return fmt.Errorf("unsupported struct type in Scan: %s", fieldValue.Type().String())
				}
			}
			return fmt.Errorf("unsupported type in Scan: %s", reflect.TypeOf(v).String())
		}
	default:
		return fmt.Errorf("unsupported type in Scan: %s", reflect.TypeOf(v).String())
	}

	return nil
}

// convert a field value of a struct to interface for put into db
func (session *Session) value2Interface(col *core.Column, fieldValue reflect.Value) (interface{}, error) {
	if fieldValue.CanAddr() {
		if fieldConvert, ok := fieldValue.Addr().Interface().(core.Conversion); ok {
			data, err := fieldConvert.ToDB()
			if err != nil {
				return 0, err
			} else {
				return string(data), nil
			}
		}
	}

	if fieldConvert, ok := fieldValue.Interface().(core.Conversion); ok {
		data, err := fieldConvert.ToDB()
		if err != nil {
			return 0, err
		} else {
			return string(data), nil
		}
	}

	fieldType := fieldValue.Type()
	k := fieldType.Kind()
	if k == reflect.Ptr {
		if fieldValue.IsNil() {
			return nil, nil
		} else if !fieldValue.IsValid() {
			session.Engine.LogWarn("the field[", col.FieldName, "] is invalid")
			return nil, nil
		} else {
			// !nashtsai! deference pointer type to instance type
			fieldValue = fieldValue.Elem()
			fieldType = fieldValue.Type()
			k = fieldType.Kind()
		}
	}

	switch k {
	case reflect.Bool:
		return fieldValue.Bool(), nil
	case reflect.String:
		return fieldValue.String(), nil
	case reflect.Struct:
		if fieldType == core.TimeType {
			switch fieldValue.Interface().(type) {
			case time.Time:
				t := fieldValue.Interface().(time.Time)
				if session.Engine.dialect.DBType() == core.MSSQL {
					if t.IsZero() {
						return nil, nil
					}
				}
				tf := session.Engine.FormatTime(col.SQLType.Name, t)
				return tf, nil
			default:
				return fieldValue.Interface(), nil
			}
		}

		if !col.SQLType.IsJson() {
			// !<winxxp>! 增加支持driver.Valuer接口的结构，如sql.NullString
			if v, ok := fieldValue.Interface().(driver.Valuer); ok {
				return v.Value()
			}

			fieldTable := session.Engine.autoMapType(fieldValue)
			if len(fieldTable.PrimaryKeys) == 1 {
				pkField := reflect.Indirect(fieldValue).FieldByName(fieldTable.PKColumns()[0].FieldName)
				return pkField.Interface(), nil
			}
<<<<<<< HEAD
		} else {
			return 0, fmt.Errorf("Unsupported type %v\n", fieldValue.Type())
=======
			return 0, fmt.Errorf("no primary key for col %v", col.Name)
<<<<<<< HEAD
			//}
>>>>>>> refs/remotes/go-xorm/master
=======
>>>>>>> fad61020
		}

		if col.SQLType.IsText() {
			bytes, err := json.Marshal(fieldValue.Interface())
			if err != nil {
				session.Engine.LogError(err)
				return 0, err
			}
			return string(bytes), nil
		} else if col.SQLType.IsBlob() {
			bytes, err := json.Marshal(fieldValue.Interface())
			if err != nil {
				session.Engine.LogError(err)
				return 0, err
			}
			return bytes, nil
		}
		return nil, fmt.Errorf("Unsupported type %v", fieldValue.Type())
	case reflect.Complex64, reflect.Complex128:
		bytes, err := json.Marshal(fieldValue.Interface())
		if err != nil {
			session.Engine.LogError(err)
			return 0, err
		}
		return string(bytes), nil
	case reflect.Array, reflect.Slice, reflect.Map:
		if !fieldValue.IsValid() {
			return fieldValue.Interface(), nil
		}

		if col.SQLType.IsText() {
			bytes, err := json.Marshal(fieldValue.Interface())
			if err != nil {
				session.Engine.LogError(err)
				return 0, err
			}
			return string(bytes), nil
		} else if col.SQLType.IsBlob() {
			var bytes []byte
			var err error
			if (k == reflect.Array || k == reflect.Slice) &&
				(fieldValue.Type().Elem().Kind() == reflect.Uint8) {
				bytes = fieldValue.Bytes()
			} else {
				bytes, err = json.Marshal(fieldValue.Interface())
				if err != nil {
					session.Engine.LogError(err)
					return 0, err
				}
			}
			return bytes, nil
		}
		return nil, ErrUnSupportedType
	case reflect.Uint8, reflect.Uint16, reflect.Uint32, reflect.Uint64, reflect.Uint:
		return int64(fieldValue.Uint()), nil
	default:
		return fieldValue.Interface(), nil
	}
}

func (session *Session) innerInsert(bean interface{}) (int64, error) {
	table := session.Engine.TableInfo(bean)
	session.Statement.RefTable = table

	// handle BeforeInsertProcessor
	for _, closure := range session.beforeClosures {
		closure(bean)
	}
	cleanupProcessorsClosures(&session.beforeClosures) // cleanup after used

	if processor, ok := interface{}(bean).(BeforeInsertProcessor); ok {
		processor.BeforeInsert()
	}
	// --
	colNames, args, err := genCols(table, session, bean, false, false)
	if err != nil {
		return 0, err
	}
	// insert expr columns, override if exists
	exprColumns := session.Statement.getExpr()
	exprColVals := make([]string, 0, len(exprColumns))
	for _, v := range exprColumns {
		// remove the expr columns
		for i, colName := range colNames {
			if colName == v.colName {
				colNames = append(colNames[:i], colNames[i+1:]...)
				args = append(args[:i], args[i+1:]...)
			}
		}

		// append expr column to the end
		colNames = append(colNames, v.colName)
		exprColVals = append(exprColVals, v.expr)
	}

	colPlaces := strings.Repeat("?, ", len(colNames)-len(exprColumns))
	if len(exprColVals) > 0 {
		colPlaces = colPlaces + strings.Join(exprColVals, ", ")
	} else {
		colPlaces = colPlaces[0 : len(colPlaces)-2]
	}

	sqlStr := fmt.Sprintf("INSERT INTO %v%v%v (%v%v%v) VALUES (%v)",
		session.Engine.QuoteStr(),
		session.Statement.TableName(),
		session.Engine.QuoteStr(),
		session.Engine.QuoteStr(),
		strings.Join(colNames, session.Engine.Quote(", ")),
		session.Engine.QuoteStr(),
		colPlaces)

	handleAfterInsertProcessorFunc := func(bean interface{}) {

		if session.IsAutoCommit {
			for _, closure := range session.afterClosures {
				closure(bean)
			}
			if processor, ok := interface{}(bean).(AfterInsertProcessor); ok {
				processor.AfterInsert()
			}
		} else {
			lenAfterClosures := len(session.afterClosures)
			if lenAfterClosures > 0 {
				if value, has := session.afterInsertBeans[bean]; has && value != nil {
					*value = append(*value, session.afterClosures...)
				} else {
					afterClosures := make([]func(interface{}), lenAfterClosures)
					copy(afterClosures, session.afterClosures)
					session.afterInsertBeans[bean] = &afterClosures
				}

			} else {
				if _, ok := interface{}(bean).(AfterInsertProcessor); ok {
					session.afterInsertBeans[bean] = nil
				}
			}
		}
		cleanupProcessorsClosures(&session.afterClosures) // cleanup after used
	}

	// for postgres, many of them didn't implement lastInsertId, so we should
	// implemented it ourself.
	if session.Engine.dialect.DBType() == core.ORACLE && len(table.AutoIncrement) > 0 {
		//assert table.AutoIncrement != ""
		res, err := session.query("select seq_atable.currval from dual", args...)

		if err != nil {
			return 0, err
		} else {
			handleAfterInsertProcessorFunc(bean)
		}

		if cacher := session.Engine.getCacher2(table); cacher != nil && session.Statement.UseCache {
			session.cacheInsert(session.Statement.TableName())
		}

		if table.Version != "" && session.Statement.checkVersion {
			verValue, err := table.VersionColumn().ValueOf(bean)
			if err != nil {
				session.Engine.LogError(err)
			} else if verValue.IsValid() && verValue.CanSet() {
				verValue.SetInt(1)
			}
		}

		if len(res) < 1 {
			return 0, errors.New("insert no error but not returned id")
		}

		idByte := res[0][table.AutoIncrement]
		id, err := strconv.ParseInt(string(idByte), 10, 64)
		if err != nil {
			return 1, err
		}

		aiValue, err := table.AutoIncrColumn().ValueOf(bean)
		if err != nil {
			session.Engine.LogError(err)
		}

		if aiValue == nil || !aiValue.IsValid() /*|| aiValue. != 0*/ || !aiValue.CanSet() {
			return 1, nil
		}

		v := int64ToInt(id, aiValue.Type().Kind())
		aiValue.Set(reflect.ValueOf(v))

		return 1, nil
	} else if session.Engine.dialect.DBType() == core.POSTGRES && len(table.AutoIncrement) > 0 {
		//assert table.AutoIncrement != ""
		sqlStr = sqlStr + " RETURNING " + session.Engine.Quote(table.AutoIncrement)
		res, err := session.query(sqlStr, args...)

		if err != nil {
			return 0, err
		} else {
			handleAfterInsertProcessorFunc(bean)
		}

		if cacher := session.Engine.getCacher2(table); cacher != nil && session.Statement.UseCache {
			session.cacheInsert(session.Statement.TableName())
		}

		if table.Version != "" && session.Statement.checkVersion {
			verValue, err := table.VersionColumn().ValueOf(bean)
			if err != nil {
				session.Engine.LogError(err)
			} else if verValue.IsValid() && verValue.CanSet() {
				verValue.SetInt(1)
			}
		}

		if len(res) < 1 {
			return 0, errors.New("insert no error but not returned id")
		}

		idByte := res[0][table.AutoIncrement]
		id, err := strconv.ParseInt(string(idByte), 10, 64)
		if err != nil {
			return 1, err
		}

		aiValue, err := table.AutoIncrColumn().ValueOf(bean)
		if err != nil {
			session.Engine.LogError(err)
		}

		if aiValue == nil || !aiValue.IsValid() /*|| aiValue. != 0*/ || !aiValue.CanSet() {
			return 1, nil
		}

		v := int64ToInt(id, aiValue.Type().Kind())
		aiValue.Set(reflect.ValueOf(v))

		return 1, nil
	} else {
		res, err := session.exec(sqlStr, args...)
		if err != nil {
			return 0, err
		} else {
			handleAfterInsertProcessorFunc(bean)
		}

		if cacher := session.Engine.getCacher2(table); cacher != nil && session.Statement.UseCache {
			session.cacheInsert(session.Statement.TableName())
		}

		if table.Version != "" && session.Statement.checkVersion {
			verValue, err := table.VersionColumn().ValueOf(bean)
			if err != nil {
				session.Engine.LogError(err)
			} else if verValue.IsValid() && verValue.CanSet() {
				verValue.SetInt(1)
			}
		}

		if table.AutoIncrement == "" {
			return res.RowsAffected()
		}

		var id int64 = 0
		id, err = res.LastInsertId()
		if err != nil || id <= 0 {
			return res.RowsAffected()
		}

		aiValue, err := table.AutoIncrColumn().ValueOf(bean)
		if err != nil {
			session.Engine.LogError(err)
		}

		if aiValue == nil || !aiValue.IsValid() /*|| aiValue.Int() != 0*/ || !aiValue.CanSet() {
			return res.RowsAffected()
		}

		v := int64ToInt(id, aiValue.Type().Kind())
		aiValue.Set(reflect.ValueOf(v))

		return res.RowsAffected()
	}
}

// Method InsertOne insert only one struct into database as a record.
// The in parameter bean must a struct or a point to struct. The return
// parameter is inserted and error
func (session *Session) InsertOne(bean interface{}) (int64, error) {
	defer session.resetStatement()
	if session.IsAutoClose {
		defer session.Close()
	}

	return session.innerInsert(bean)
}

func (statement *Statement) convertUpdateSql(sqlStr string) (string, string) {
	if statement.RefTable == nil || len(statement.RefTable.PrimaryKeys) != 1 {
		return "", ""
	}

	colstrs := statement.JoinColumns(statement.RefTable.PKColumns(), true)
	sqls := splitNNoCase(sqlStr, "where", 2)
	if len(sqls) != 2 {
		if len(sqls) == 1 {
			return sqls[0], fmt.Sprintf("SELECT %v FROM %v",
				colstrs, statement.Engine.Quote(statement.TableName()))
		}
		return "", ""
	}

	var whereStr = sqls[1]

	//TODO: for postgres only, if any other database?
	var paraStr string
	if statement.Engine.dialect.DBType() == core.POSTGRES {
		paraStr = "$"
	} else if statement.Engine.dialect.DBType() == core.MSSQL {
		paraStr = ":"
	}

	if paraStr != "" {
		if strings.Contains(sqls[1], paraStr) {
			dollers := strings.Split(sqls[1], paraStr)
			whereStr = dollers[0]
			for i, c := range dollers[1:] {
				ccs := strings.SplitN(c, " ", 2)
				whereStr += fmt.Sprintf(paraStr+"%v %v", i+1, ccs[1])
			}
		}
	}

	return sqls[0], fmt.Sprintf("SELECT %v FROM %v WHERE %v",
		colstrs, statement.Engine.Quote(statement.TableName()),
		whereStr)
}

func (session *Session) cacheInsert(tables ...string) error {
	if session.Statement.RefTable == nil {
		return ErrCacheFailed
	}

	table := session.Statement.RefTable
	cacher := session.Engine.getCacher2(table)

	for _, t := range tables {
		session.Engine.LogDebug("[cache] clear sql:", t)
		cacher.ClearIds(t)
	}

	return nil
}

func (session *Session) cacheUpdate(sqlStr string, args ...interface{}) error {
	if session.Statement.RefTable == nil || len(session.Statement.RefTable.PrimaryKeys) != 1 {
		return ErrCacheFailed
	}

	oldhead, newsql := session.Statement.convertUpdateSql(sqlStr)
	if newsql == "" {
		return ErrCacheFailed
	}
	for _, filter := range session.Engine.dialect.Filters() {
		newsql = filter.Do(newsql, session.Engine.dialect, session.Statement.RefTable)
	}
	session.Engine.LogDebug("[cacheUpdate] new sql", oldhead, newsql)

	var nStart int
	if len(args) > 0 {
		if strings.Index(sqlStr, "?") > -1 {
			nStart = strings.Count(oldhead, "?")
		} else {
			// only for pq, TODO: if any other databse?
			nStart = strings.Count(oldhead, "$")
		}
	}
	table := session.Statement.RefTable
	cacher := session.Engine.getCacher2(table)
	tableName := session.Statement.TableName()
	session.Engine.LogDebug("[cacheUpdate] get cache sql", newsql, args[nStart:])
	ids, err := core.GetCacheSql(cacher, tableName, newsql, args[nStart:])
	if err != nil {
		rows, err := session.DB().Query(newsql, args[nStart:]...)
		if err != nil {
			return err
		}
		defer rows.Close()

		ids = make([]core.PK, 0)
		for rows.Next() {
			var res = make([]string, len(table.PrimaryKeys))
			err = rows.ScanSlice(&res)
			if err != nil {
				return err
			}
			var pk core.PK = make([]interface{}, len(table.PrimaryKeys))
			for i, col := range table.PKColumns() {
				if col.SQLType.IsNumeric() {
					n, err := strconv.ParseInt(res[i], 10, 64)
					if err != nil {
						return err
					}
					pk[i] = n
				} else if col.SQLType.IsText() {
					pk[i] = res[i]
				} else {
					return errors.New("not supported")
				}
			}

			ids = append(ids, pk)
		}
		session.Engine.LogDebug("[cacheUpdate] find updated id", ids)
	} /*else {
	    session.Engine.LogDebug("[xorm:cacheUpdate] del cached sql:", tableName, newsql, args)
	    cacher.DelIds(tableName, genSqlKey(newsql, args))
	}*/

	for _, id := range ids {
		sid, err := id.ToString()
		if err != nil {
			return err
		}
		if bean := cacher.GetBean(tableName, sid); bean != nil {
			sqls := splitNNoCase(sqlStr, "where", 2)
			if len(sqls) == 0 || len(sqls) > 2 {
				return ErrCacheFailed
			}

			sqls = splitNNoCase(sqls[0], "set", 2)
			if len(sqls) != 2 {
				return ErrCacheFailed
			}
			kvs := strings.Split(strings.TrimSpace(sqls[1]), ",")
			for idx, kv := range kvs {
				sps := strings.SplitN(kv, "=", 2)
				sps2 := strings.Split(sps[0], ".")
				colName := sps2[len(sps2)-1]
				if strings.Contains(colName, "`") {
					colName = strings.TrimSpace(strings.Replace(colName, "`", "", -1))
				} else if strings.Contains(colName, session.Engine.QuoteStr()) {
					colName = strings.TrimSpace(strings.Replace(colName, session.Engine.QuoteStr(), "", -1))
				} else {
					session.Engine.LogDebug("[cacheUpdate] cannot find column", tableName, colName)
					return ErrCacheFailed
				}

				if col := table.GetColumn(colName); col != nil {
					fieldValue, err := col.ValueOf(bean)
					if err != nil {
						session.Engine.LogError(err)
					} else {
						session.Engine.LogDebug("[cacheUpdate] set bean field", bean, colName, fieldValue.Interface())
						if col.IsVersion && session.Statement.checkVersion {
							fieldValue.SetInt(fieldValue.Int() + 1)
						} else {
							fieldValue.Set(reflect.ValueOf(args[idx]))
						}
					}
				} else {
					session.Engine.LogErrorf("[cacheUpdate] ERROR: column %v is not table %v's",
						colName, table.Name)
				}
			}

			session.Engine.LogDebug("[cacheUpdate] update cache", tableName, id, bean)
			cacher.PutBean(tableName, sid, bean)
		}
	}
	session.Engine.LogDebug("[cacheUpdate] clear cached table sql:", tableName)
	cacher.ClearIds(tableName)
	return nil
}

// Update records, bean's non-empty fields are updated contents,
// condiBean' non-empty filds are conditions
// CAUTION:
//        1.bool will defaultly be updated content nor conditions
//         You should call UseBool if you have bool to use.
//        2.float32 & float64 may be not inexact as conditions
func (session *Session) Update(bean interface{}, condiBean ...interface{}) (int64, error) {
	defer session.resetStatement()
	if session.IsAutoClose {
		defer session.Close()
	}

	t := rType(bean)

	var colNames []string
	var args []interface{}
	var table *core.Table

	// handle before update processors
	for _, closure := range session.beforeClosures {
		closure(bean)
	}
	cleanupProcessorsClosures(&session.beforeClosures) // cleanup after used
	if processor, ok := interface{}(bean).(BeforeUpdateProcessor); ok {
		processor.BeforeUpdate()
	}
	// --

	var err error
	var isMap = t.Kind() == reflect.Map
	var isStruct = t.Kind() == reflect.Struct
	if isStruct {
		table = session.Engine.TableInfo(bean)
		session.Statement.RefTable = table

		if session.Statement.ColumnStr == "" {
			colNames, args = buildUpdates(session.Engine, table, bean, false, false,
				false, false, session.Statement.allUseBool, session.Statement.useAllCols,
<<<<<<< HEAD
				session.Statement.mustColumnMap, session.Statement.columnMap, true)
=======
				session.Statement.mustColumnMap, session.Statement.nullableMap,
				session.Statement.columnMap, true, session.Statement.unscoped)
>>>>>>> refs/remotes/go-xorm/master
		} else {
			colNames, args, err = genCols(table, session, bean, true, true)
			if err != nil {
				return 0, err
			}
		}
	} else if isMap {
		if session.Statement.RefTable == nil {
			return 0, ErrTableNotFound
		}
		table = session.Statement.RefTable
		colNames = make([]string, 0)
		args = make([]interface{}, 0)
		bValue := reflect.Indirect(reflect.ValueOf(bean))

		for _, v := range bValue.MapKeys() {
			colNames = append(colNames, session.Engine.Quote(v.String())+" = ?")
			args = append(args, bValue.MapIndex(v).Interface())
		}
	} else {
		return 0, ErrParamsType
	}

	if session.Statement.UseAutoTime && table.Updated != "" {
		colNames = append(colNames, session.Engine.Quote(table.Updated)+" = ?")
		col := table.UpdatedColumn()
		val, t := session.Engine.NowTime2(col.SQLType.Name)
		args = append(args, val)

		var colName = col.Name
		if isStruct {
			session.afterClosures = append(session.afterClosures, func(bean interface{}) {
				col := table.GetColumn(colName)
				setColumnTime(bean, col, t)
			})
		}
	}

	//for update action to like "column = column + ?"
	incColumns := session.Statement.getInc()
	for _, v := range incColumns {
		colNames = append(colNames, session.Engine.Quote(v.colName)+" = "+session.Engine.Quote(v.colName)+" + ?")
		args = append(args, v.arg)
	}
	//for update action to like "column = column - ?"
	decColumns := session.Statement.getDec()
	for _, v := range decColumns {
		colNames = append(colNames, session.Engine.Quote(v.colName)+" = "+session.Engine.Quote(v.colName)+" - ?")
		args = append(args, v.arg)
	}
	//for update action to like "column = expression"
	exprColumns := session.Statement.getExpr()
	for _, v := range exprColumns {
		colNames = append(colNames, session.Engine.Quote(v.colName)+" = "+v.expr)
	}

	var condiColNames []string
	var condiArgs []interface{}

	if !session.Statement.noAutoCondition && len(condiBean) > 0 {
		condiColNames, condiArgs = buildConditions(session.Engine, session.Statement.RefTable, condiBean[0], true, true,
			false, true, session.Statement.allUseBool, session.Statement.useAllCols,
			session.Statement.unscoped, session.Statement.mustColumnMap)
	}

	var condition = ""
	session.Statement.processIdParam()
	st := session.Statement
	defer session.resetStatement()
	if st.WhereStr != "" {
		condition = fmt.Sprintf("%v", st.WhereStr)
	}

	if condition == "" {
		if len(condiColNames) > 0 {
			condition = fmt.Sprintf("%v", strings.Join(condiColNames, " "+session.Engine.Dialect().AndStr()+" "))
		}
	} else {
		if len(condiColNames) > 0 {
			condition = fmt.Sprintf("(%v) %v (%v)", condition,
				session.Engine.Dialect().AndStr(), strings.Join(condiColNames, " "+session.Engine.Dialect().AndStr()+" "))
		}
	}

	var sqlStr, inSql string
	var inArgs []interface{}
	doIncVer := false
	var verValue *reflect.Value
	if table.Version != "" && session.Statement.checkVersion {
		if condition != "" {
			condition = fmt.Sprintf("WHERE (%v) %v %v = ?", condition, session.Engine.Dialect().AndStr(),
				session.Engine.Quote(table.Version))
		} else {
			condition = fmt.Sprintf("WHERE %v = ?", session.Engine.Quote(table.Version))
		}
		inSql, inArgs = session.Statement.genInSql()
		if len(inSql) > 0 {
			if condition != "" {
				condition += " " + session.Engine.Dialect().AndStr() + " " + inSql
			} else {
				condition = "WHERE " + inSql
			}
		}

		if st.LimitN > 0 {
			condition = condition + fmt.Sprintf(" LIMIT %d", st.LimitN)
		}

		sqlStr = fmt.Sprintf("UPDATE %v SET %v, %v %v",
			session.Engine.Quote(session.Statement.TableName()),
			strings.Join(colNames, ", "),
			session.Engine.Quote(table.Version)+" = "+session.Engine.Quote(table.Version)+" + 1",
			condition)

		verValue, err = table.VersionColumn().ValueOf(bean)
		if err != nil {
			return 0, err
		}

		condiArgs = append(condiArgs, verValue.Interface())
		doIncVer = true
	} else {
		if condition != "" {
			condition = "WHERE " + condition
		}
		inSql, inArgs = session.Statement.genInSql()
		if len(inSql) > 0 {
			if condition != "" {
				condition += " " + session.Engine.Dialect().AndStr() + " " + inSql
			} else {
				condition = "WHERE " + inSql
			}
		}

		if st.LimitN > 0 {
			condition = condition + fmt.Sprintf(" LIMIT %d", st.LimitN)
		}

		sqlStr = fmt.Sprintf("UPDATE %v SET %v %v",
			session.Engine.Quote(session.Statement.TableName()),
			strings.Join(colNames, ", "),
			condition)
	}

	args = append(args, st.Params...)
	args = append(args, inArgs...)
	args = append(args, condiArgs...)

	res, err := session.exec(sqlStr, args...)
	if err != nil {
		return 0, err
	} else if doIncVer {
		if verValue != nil && verValue.IsValid() && verValue.CanSet() {
			verValue.SetInt(verValue.Int() + 1)
		}
	}

	if cacher := session.Engine.getCacher2(table); cacher != nil && session.Statement.UseCache {
		cacher.ClearIds(session.Statement.TableName())
		cacher.ClearBeans(session.Statement.TableName())
	}

	// handle after update processors
	if session.IsAutoCommit {
		for _, closure := range session.afterClosures {
			closure(bean)
		}
		if processor, ok := interface{}(bean).(AfterUpdateProcessor); ok {
			session.Engine.LogDebug("[event]", session.Statement.TableName(), " has after update processor")
			processor.AfterUpdate()
		}
	} else {
		lenAfterClosures := len(session.afterClosures)
		if lenAfterClosures > 0 {
			if value, has := session.afterUpdateBeans[bean]; has && value != nil {
				*value = append(*value, session.afterClosures...)
			} else {
				afterClosures := make([]func(interface{}), lenAfterClosures)
				copy(afterClosures, session.afterClosures)
				// FIXME: if bean is a map type, it will panic because map cannot be as map key
				session.afterUpdateBeans[bean] = &afterClosures
			}

		} else {
			if _, ok := interface{}(bean).(AfterInsertProcessor); ok {
				session.afterUpdateBeans[bean] = nil
			}
		}
	}
	cleanupProcessorsClosures(&session.afterClosures) // cleanup after used
	// --

	return res.RowsAffected()
}

func (session *Session) cacheDelete(sqlStr string, args ...interface{}) error {
	if session.Statement.RefTable == nil || len(session.Statement.RefTable.PrimaryKeys) != 1 {
		return ErrCacheFailed
	}

	for _, filter := range session.Engine.dialect.Filters() {
		sqlStr = filter.Do(sqlStr, session.Engine.dialect, session.Statement.RefTable)
	}

	newsql := session.Statement.convertIdSql(sqlStr)
	if newsql == "" {
		return ErrCacheFailed
	}

	cacher := session.Engine.getCacher2(session.Statement.RefTable)
	tableName := session.Statement.TableName()
	ids, err := core.GetCacheSql(cacher, tableName, newsql, args)
	if err != nil {
		resultsSlice, err := session.query(newsql, args...)
		if err != nil {
			return err
		}
		ids = make([]core.PK, 0)
		if len(resultsSlice) > 0 {
			for _, data := range resultsSlice {
				var id int64
				if v, ok := data[session.Statement.RefTable.PrimaryKeys[0]]; !ok {
					return errors.New("no id")
				} else {
					id, err = strconv.ParseInt(string(v), 10, 64)
					if err != nil {
						return err
					}
				}
				ids = append(ids, core.PK{id})
			}
		}
	} /*else {
	    session.Engine.LogDebug("delete cache sql %v", newsql)
	    cacher.DelIds(tableName, genSqlKey(newsql, args))
	}*/

	for _, id := range ids {
		session.Engine.LogDebug("[cacheDelete] delete cache obj", tableName, id)
		sid, err := id.ToString()
		if err != nil {
			return err
		}
		cacher.DelBean(tableName, sid)
	}
	session.Engine.LogDebug("[cacheDelete] clear cache sql", tableName)
	cacher.ClearIds(tableName)
	return nil
}

// Delete records, bean's non-empty fields are conditions
func (session *Session) Delete(bean interface{}) (int64, error) {
	defer session.resetStatement()
	if session.IsAutoClose {
		defer session.Close()
	}

	// handle before delete processors
	for _, closure := range session.beforeClosures {
		closure(bean)
	}
	cleanupProcessorsClosures(&session.beforeClosures)

	if processor, ok := interface{}(bean).(BeforeDeleteProcessor); ok {
		processor.BeforeDelete()
	}
	// --

	table := session.Engine.TableInfo(bean)
	session.Statement.RefTable = table
<<<<<<< HEAD
	colNames, args := buildConditions(session.Engine, table, bean, true, true,
		false, true, session.Statement.allUseBool, session.Statement.useAllCols,
<<<<<<< HEAD
		session.Statement.unscoped, session.Statement.mustColumnMap)
=======
		session.Statement.unscoped, session.Statement.mustColumnMap,
		session.Statement.TableName(), false)
>>>>>>> refs/remotes/go-xorm/master
=======
	var colNames []string
	var args []interface{}
>>>>>>> fad61020

	if !session.Statement.noAutoCondition {
		colNames, args = buildConditions(session.Engine, table, bean, true, true,
			false, true, session.Statement.allUseBool, session.Statement.useAllCols,
			session.Statement.unscoped, session.Statement.mustColumnMap,
			session.Statement.TableName(), false)
	}
	var condition = ""
	var andStr = session.Engine.dialect.AndStr()

	session.Statement.processIdParam()
	if session.Statement.WhereStr != "" {
		condition = session.Statement.WhereStr
		if len(colNames) > 0 {
			condition += " " + andStr + " " + strings.Join(colNames, " "+andStr+" ")
		}
	} else {
		condition = strings.Join(colNames, " "+andStr+" ")
	}
	inSql, inArgs := session.Statement.genInSql()
	if len(inSql) > 0 {
		if len(condition) > 0 {
			condition += " " + andStr + " "
		}
		condition += inSql
		args = append(args, inArgs...)
	}
	if len(condition) == 0 {
		return 0, ErrNeedDeletedCond
	}

	sqlStr, sqlStrForCache := "", ""
	argsForCache := make([]interface{}, 0, len(args)*2)
	if session.Statement.unscoped || table.DeletedColumn() == nil { // tag "deleted" is disabled
		sqlStr = fmt.Sprintf("DELETE FROM %v WHERE %v",
			session.Engine.Quote(session.Statement.TableName()), condition)

		sqlStrForCache = sqlStr
		copy(argsForCache, args)
		argsForCache = append(session.Statement.Params, argsForCache...)
	} else {
		// !oinume! sqlStrForCache and argsForCache is needed to behave as executing "DELETE FROM ..." for cache.
		sqlStrForCache = fmt.Sprintf("DELETE FROM %v WHERE %v",
			session.Engine.Quote(session.Statement.TableName()), condition)
		copy(argsForCache, args)
		argsForCache = append(session.Statement.Params, argsForCache...)

		deletedColumn := table.DeletedColumn()
		sqlStr = fmt.Sprintf("UPDATE %v SET %v = ? WHERE %v",
			session.Engine.Quote(session.Statement.TableName()),
			session.Engine.Quote(deletedColumn.Name),
			condition)

		// !oinume! Insert NowTime to the head of session.Statement.Params
		session.Statement.Params = append(session.Statement.Params, "")
		paramsLen := len(session.Statement.Params)
		copy(session.Statement.Params[1:paramsLen], session.Statement.Params[0:paramsLen-1])

		val, t := session.Engine.NowTime2(deletedColumn.SQLType.Name)
		session.Statement.Params[0] = val

		var colName = deletedColumn.Name
		session.afterClosures = append(session.afterClosures, func(bean interface{}) {
			col := table.GetColumn(colName)
			setColumnTime(bean, col, t)
		})
	}

	args = append(session.Statement.Params, args...)

	if cacher := session.Engine.getCacher2(session.Statement.RefTable); cacher != nil && session.Statement.UseCache {
		session.cacheDelete(sqlStrForCache, argsForCache...)
	}

	res, err := session.exec(sqlStr, args...)
	if err != nil {
		return 0, err
	}

	// handle after delete processors
	if session.IsAutoCommit {
		for _, closure := range session.afterClosures {
			closure(bean)
		}
		if processor, ok := interface{}(bean).(AfterDeleteProcessor); ok {
			processor.AfterDelete()
		}
	} else {
		lenAfterClosures := len(session.afterClosures)
		if lenAfterClosures > 0 {
			if value, has := session.afterDeleteBeans[bean]; has && value != nil {
				*value = append(*value, session.afterClosures...)
			} else {
				afterClosures := make([]func(interface{}), lenAfterClosures)
				copy(afterClosures, session.afterClosures)
				session.afterDeleteBeans[bean] = &afterClosures
			}
		} else {
			if _, ok := interface{}(bean).(AfterInsertProcessor); ok {
				session.afterDeleteBeans[bean] = nil
			}
		}
	}
	cleanupProcessorsClosures(&session.afterClosures)
	// --

	return res.RowsAffected()
}

// saveLastSQL stores executed query information
func (session *Session) saveLastSQL(sql string, args ...interface{}) {
	session.lastSQL = sql
	session.lastSQLArgs = args
	session.Engine.logSQL(sql, args...)
}

// LastSQL returns last query information
func (session *Session) LastSQL() (string, []interface{}) {
	return session.lastSQL, session.lastSQLArgs
}

func (s *Session) Sync2(beans ...interface{}) error {
	engine := s.Engine

	tables, err := engine.DBMetas()
	if err != nil {
		return err
	}

	structTables := make([]*core.Table, 0)

	for _, bean := range beans {
		table := engine.TableInfo(bean)
		structTables = append(structTables, table)

		var oriTable *core.Table
		for _, tb := range tables {
			if tb.Name == table.Name {
				oriTable = tb
				break
			}
		}

		if oriTable == nil {
			err = engine.StoreEngine(s.Statement.StoreEngine).CreateTable(bean)
			if err != nil {
				return err
			}

			err = engine.CreateUniques(bean)
			if err != nil {
				return err
			}

			err = engine.CreateIndexes(bean)
			if err != nil {
				return err
			}
		} else {
			for _, col := range table.Columns() {
				var oriCol *core.Column
				for _, col2 := range oriTable.Columns() {
					if col.Name == col2.Name {
						oriCol = col2
						break
					}
				}

				if oriCol != nil {
					expectedType := engine.dialect.SqlType(col)
					curType := engine.dialect.SqlType(oriCol)
					if expectedType != curType {
						if expectedType == core.Text &&
							strings.HasPrefix(curType, core.Varchar) {
							// currently only support mysql & postgres
							if engine.dialect.DBType() == core.MYSQL ||
								engine.dialect.DBType() == core.POSTGRES {
								engine.LogInfof("Table %s column %s change type from %s to %s\n",
									table.Name, col.Name, curType, expectedType)
								_, err = engine.Exec(engine.dialect.ModifyColumnSql(table.Name, col))
							} else {
								engine.LogWarnf("Table %s column %s db type is %s, struct type is %s\n",
									table.Name, col.Name, curType, expectedType)
							}
						} else if strings.HasPrefix(curType, core.Varchar) && strings.HasPrefix(expectedType, core.Varchar) {
							if engine.dialect.DBType() == core.MYSQL {
								if oriCol.Length < col.Length {
									engine.LogInfof("Table %s column %s change type from varchar(%d) to varchar(%d)\n",
										table.Name, col.Name, oriCol.Length, col.Length)
									_, err = engine.Exec(engine.dialect.ModifyColumnSql(table.Name, col))
								}
							}
						} else {
							engine.LogWarnf("Table %s column %s db type is %s, struct type is %s",
								table.Name, col.Name, curType, expectedType)
						}
					} else if expectedType == core.Varchar {
						if engine.dialect.DBType() == core.MYSQL {
							if oriCol.Length < col.Length {
								engine.LogInfof("Table %s column %s change type from varchar(%d) to varchar(%d)\n",
									table.Name, col.Name, oriCol.Length, col.Length)
								_, err = engine.Exec(engine.dialect.ModifyColumnSql(table.Name, col))
							}
						}
					}
					if col.Default != oriCol.Default {
						engine.LogWarnf("Table %s Column %s db default is %s, struct default is %s",
							table.Name, col.Name, oriCol.Default, col.Default)
					}
					if col.Nullable != oriCol.Nullable {
						engine.LogWarnf("Table %s Column %s db nullable is %v, struct nullable is %v",
							table.Name, col.Name, oriCol.Nullable, col.Nullable)
					}
				} else {
					session := engine.NewSession()
					session.Statement.RefTable = table
					defer session.Close()
					err = session.addColumn(col.Name)
				}
				if err != nil {
					return err
				}
			}

			var foundIndexNames = make(map[string]bool)
			var addedNames = make(map[string]*core.Index)

			for name, index := range table.Indexes {
				var oriIndex *core.Index
				for name2, index2 := range oriTable.Indexes {
					if index.Equal(index2) {
						oriIndex = index2
						foundIndexNames[name2] = true
						break
					}
				}

				if oriIndex != nil {
					if oriIndex.Type != index.Type {
						sql := engine.dialect.DropIndexSql(table.Name, oriIndex)
						_, err = engine.Exec(sql)
						if err != nil {
							return err
						}
						oriIndex = nil
					}
				}

				if oriIndex == nil {
					addedNames[name] = index
				}
			}

			for name2, index2 := range oriTable.Indexes {
				if _, ok := foundIndexNames[name2]; !ok {
					sql := engine.dialect.DropIndexSql(table.Name, index2)
					_, err = engine.Exec(sql)
					if err != nil {
						return err
					}
				}
			}

			for name, index := range addedNames {
				if index.Type == core.UniqueType {
					session := engine.NewSession()
					session.Statement.RefTable = table
					defer session.Close()
					err = session.addUnique(table.Name, name)
				} else if index.Type == core.IndexType {
					session := engine.NewSession()
					session.Statement.RefTable = table
					defer session.Close()
					err = session.addIndex(table.Name, name)
				}
				if err != nil {
					return err
				}
			}
		}
	}

	for _, table := range tables {
		var oriTable *core.Table
		for _, structTable := range structTables {
			if table.Name == structTable.Name {
				oriTable = structTable
				break
			}
		}

		if oriTable == nil {
			engine.LogWarnf("Table %s has no struct to mapping it", table.Name)
			continue
		}

		for _, colName := range table.ColumnsSeq() {
			if oriTable.GetColumn(colName) == nil {
				engine.LogWarnf("Table %s has column %s but struct has not related field",
					table.Name, colName)
			}
		}
	}
	return nil
}

// Always disable struct tag "deleted"
func (session *Session) Unscoped() *Session {
	session.Statement.Unscoped()
	return session
}<|MERGE_RESOLUTION|>--- conflicted
+++ resolved
@@ -1,3 +1,7 @@
+// Copyright 2015 The Xorm Authors. All rights reserved.
+// Use of this source code is governed by a BSD-style
+// license that can be found in the LICENSE file.
+
 package xorm
 
 import (
@@ -51,8 +55,8 @@
 
 // Method Init reset the session as the init status.
 func (session *Session) Init() {
-	session.Statement = Statement{Engine: session.Engine}
 	session.Statement.Init()
+	session.Statement.Engine = session.Engine
 	session.IsAutoCommit = true
 	session.IsCommitedOrRollbacked = false
 	session.IsAutoClose = false
@@ -77,11 +81,15 @@
 	}
 
 	if session.db != nil {
-		//session.Engine.Pool.ReleaseDB(session.Engine, session.Db)
-		session.db = nil
+		// When Close be called, if session is a transaction and do not call
+		// Commit or Rollback, then call Rollback.
+		if session.Tx != nil && !session.IsCommitedOrRollbacked {
+			session.Rollback()
+		}
 		session.Tx = nil
 		session.stmtCache = nil
 		session.Init()
+		session.db = nil
 	}
 }
 
@@ -177,6 +185,12 @@
 // Method SetExpr provides a query string like "column = {expression}"
 func (session *Session) SetExpr(column string, expression string) *Session {
 	session.Statement.SetExpr(column, expression)
+	return session
+}
+
+// Method Cols provides some columns to special
+func (session *Session) Select(str string) *Session {
+	session.Statement.Select(str)
 	return session
 }
 
@@ -228,6 +242,12 @@
 // Only not use the paramters as select or update columns
 func (session *Session) Omit(columns ...string) *Session {
 	session.Statement.Omit(columns...)
+	return session
+}
+
+// Set null when column is zero-value and nullable for update
+func (session *Session) Nullable(columns ...string) *Session {
+	session.Statement.Nullable(columns...)
 	return session
 }
 
@@ -649,8 +669,6 @@
 	return ""
 }
 
-<<<<<<< HEAD
-=======
 func (session *Session) canCache() bool {
 	if session.Statement.RefTable == nil ||
 		session.Statement.JoinStr != "" ||
@@ -662,12 +680,9 @@
 	return true
 }
 
->>>>>>> refs/remotes/go-xorm/master
 func (session *Session) cacheGet(bean interface{}, sqlStr string, args ...interface{}) (has bool, err error) {
 	// if has no reftable, then don't use cache currently
-	if session.Statement.RefTable == nil ||
-		session.Statement.JoinStr != "" ||
-		session.Statement.RawSQL != "" {
+	if !session.canCache() {
 		return false, ErrCacheFailed
 	}
 
@@ -765,11 +780,7 @@
 }
 
 func (session *Session) cacheFind(t reflect.Type, sqlStr string, rowsSlicePtr interface{}, args ...interface{}) (err error) {
-<<<<<<< HEAD
-	if session.Statement.RefTable == nil ||
-=======
 	if !session.canCache() ||
->>>>>>> refs/remotes/go-xorm/master
 		indexNoCase(sqlStr, "having") != -1 ||
 		indexNoCase(sqlStr, "group by") != -1 {
 		return ErrCacheFailed
@@ -913,7 +924,7 @@
 			}
 
 			temps[ididxes[sid]] = bean
-			session.Engine.LogDebug("[cacheFind] cache bean:", tableName, id, bean)
+			session.Engine.LogDebug("[cacheFind] cache bean:", tableName, id, bean, temps)
 			cacher.PutBean(tableName, sid, bean)
 		}
 	}
@@ -921,7 +932,7 @@
 	for j := 0; j < len(temps); j++ {
 		bean := temps[j]
 		if bean == nil {
-			session.Engine.LogWarn("[cacheFind] cache no hit:", tableName, ides[j])
+			session.Engine.LogWarn("[cacheFind] cache no hit:", tableName, ids[j], temps)
 			// return errors.New("cache error") // !nashtsai! no need to return error, but continue instead
 			continue
 		}
@@ -1046,11 +1057,6 @@
 	var err error
 	session.queryPreprocess(&sqlStr, args...)
 	if session.IsAutoCommit {
-<<<<<<< HEAD
-		stmt, err := session.doPrepare(sqlStr)
-		if err != nil {
-			return false, err
-=======
 		if session.prepareStmt {
 			stmt, errPrepare := session.doPrepare(sqlStr)
 			if errPrepare != nil {
@@ -1060,7 +1066,6 @@
 			rawRows, err = stmt.Query(args...)
 		} else {
 			rawRows, err = session.DB().Query(sqlStr, args...)
->>>>>>> fad61020
 		}
 	} else {
 		rawRows, err = session.Tx.Query(sqlStr, args...)
@@ -1183,161 +1188,6 @@
 	return result, nil
 }
 
-func (session *Session) FindMap(rowsSlicePtr interface{}, condiBean ...interface{}) error {
-	defer session.resetStatement()
-	if session.IsAutoClose {
-		defer session.Close()
-	}
-
-	sliceValue := reflect.Indirect(reflect.ValueOf(rowsSlicePtr))
-	if sliceValue.Kind() != reflect.Slice && sliceValue.Kind() != reflect.Map {
-		return errors.New("needs a pointer to a slice or a map")
-	}
-
-	sliceElementType := sliceValue.Type().Elem()
-	//fmt.Println("sliceValue.Kind()", sliceValue.Kind(), sliceElementType)
-
-	//fmt.Println("sliceValue.Kind()")
-	/*
-		if len(condiBean) > 0 {
-			colNames, args := buildConditions(session.Engine, table, condiBean[0], true, true,
-				false, true, session.Statement.allUseBool, session.Statement.useAllCols,
-				session.Statement.unscoped, session.Statement.mustColumnMap)
-			session.Statement.ConditionStr = strings.Join(colNames, " AND ")
-			session.Statement.BeanArgs = args
-		} else {
-			// !oinume! Add "<col> IS NULL" to WHERE whatever condiBean is given.
-			// See https://github.com/go-xorm/xorm/issues/179
-			if col := table.DeletedColumn(); col != nil && !session.Statement.unscoped { // tag "deleted" is enabled
-				session.Statement.ConditionStr = fmt.Sprintf("(%v IS NULL or %v = '0001-01-01 00:00:00') ",
-					session.Engine.Quote(col.Name), session.Engine.Quote(col.Name))
-			}
-		}*/
-	//fmt.Println("sliceValue.Kind()")
-	var sqlStr string
-	var args []interface{}
-	if session.Statement.RawSQL == "" {
-		var columnStr string = session.Statement.ColumnStr
-		if session.Statement.JoinStr == "" {
-			if columnStr == "" {
-				if session.Statement.GroupByStr != "" {
-					columnStr = session.Statement.Engine.Quote(strings.Replace(session.Statement.GroupByStr, ",", session.Engine.Quote(","), -1))
-				} else {
-					columnStr = session.Statement.genColumnStr()
-				}
-			}
-		} else {
-			if columnStr == "" {
-				if session.Statement.GroupByStr != "" {
-					columnStr = session.Statement.Engine.Quote(strings.Replace(session.Statement.GroupByStr, ",", session.Engine.Quote(","), -1))
-				} else {
-					columnStr = "*"
-				}
-			}
-		}
-
-		session.Statement.attachInSql()
-
-		sqlStr = session.Statement.genSelectSql(columnStr)
-		args = append(session.Statement.Params, session.Statement.BeanArgs...)
-		// for mssql and use limit
-		qs := strings.Count(sqlStr, "?")
-		if len(args)*2 == qs {
-			args = append(args, args...)
-		}
-	} else {
-		sqlStr = session.Statement.RawSQL
-		args = session.Statement.RawParams
-	}
-	//fmt.Println("sliceValue.Kind()")
-	//	var err error
-	/*
-		if session.Statement.JoinStr == "" {
-			if cacher := session.Engine.getCacher2(table); cacher != nil &&
-				session.Statement.UseCache &&
-				!session.Statement.IsDistinct &&
-				!session.Statement.unscoped {
-				err = session.cacheFind(sliceElementType, sqlStr, rowsSlicePtr, args...)
-				if err != ErrCacheFailed {
-					return err
-				}
-				err = nil // !nashtsai! reset err to nil for ErrCacheFailed
-				session.Engine.LogWarn("Cache Find Failed")
-			}
-		}
-	*/
-
-	//fmt.Println("sliceValue.Kind()", sliceValue.Kind())
-	if sliceValue.Kind() != reflect.Map {
-		fmt.Println("sliceValue.Type()", sliceValue.Type(), reflect.TypeOf(make(map[string]interface{})).Name())
-
-		if sliceElementType == reflect.TypeOf(make(map[string]interface{})) {
-			//fmt.Println("sliceValue.Type()OK")
-			resultsSlice, err := session.queryX(sqlStr, args...)
-			if err != nil {
-				fmt.Println("sliceValue.Type()err", err.Error())
-				return err
-			}
-
-			for _, results := range resultsSlice {
-				//fmt.Println("sliceValue.Type()OK", results)
-				lRec := make(map[string]interface{})
-				for key, val := range results {
-					lRec[key] = val
-					/*
-						lValPr := reflect.Indirect(reflect.ValueOf(val))
-						lVal := reflect.ValueOf(lValPr.Interface())
-						fmt.Println(key, lVal.Type())
-						switch reflect.TypeOf(val).Kind() {
-						case reflect.Int8, reflect.Int16, reflect.Int32, reflect.Int64:
-							//str = strconv.FormatInt(lVal.Int(), 10)
-							lRec[key] = lVal.Int()
-							fmt.Println(key, lVal.Int())
-						case reflect.Uint8, reflect.Uint16, reflect.Uint32, reflect.Uint64:
-							//str = strconv.FormatUint(lVal.Uint(), 10)
-							lRec[key] = lVal.Uint()
-							fmt.Println(key, lVal.Uint())
-						case reflect.Float32, reflect.Float64:
-							//str = strconv.FormatFloat(lVal.Float(), 'f', -1, 64)
-							lRec[key] = lVal.Float()
-							fmt.Println(key, lVal.Float())
-						case reflect.Slice:
-
-							fmt.Println(key, lVal)
-							/*if lVal.Elem().Kind() == reflect.Uint8 {
-								//	result[key] = string(reflect.ValueOf(val).Interface().([]byte))
-								//	fmt.Println(key, aa.Kind())
-								break
-							}*/
-					/*
-						case reflect.String:
-							//str = lVal.String()
-							lRec[key] = lVal.String()
-							fmt.Println(key, lVal.String())
-						//时间类型
-						case reflect.Struct:
-							if val, ok := lVal.Interface().(time.Time); ok {
-								lRec[key] = val //lVal.Interface().(time.Time)
-								fmt.Println(key, val, lVal.Interface().(time.Time))
-							}
-
-						default:
-							fmt.Println(key, lVal.Kind())
-						}
-					*/
-				}
-				sliceValue.Set(reflect.Append(sliceValue, reflect.Indirect(reflect.ValueOf(lRec))))
-			}
-
-		} else {
-			fmt.Println("sliceValue.Index(0).Type() == reflect.TypeOf(make(map[string]interface{}))")
-		}
-	} else {
-		fmt.Println("sliceValue.Kind() != reflect.Map")
-	}
-	return nil
-}
-
 // Find retrieve records from table, condiBeans's non-empty fields
 // are conditions. beans could be []Struct, []*Struct, map[int64]Struct
 // map[int64]*Struct
@@ -1353,7 +1203,6 @@
 	}
 
 	sliceElementType := sliceValue.Type().Elem()
-
 	var table *core.Table
 	if session.Statement.RefTable == nil {
 		if sliceElementType.Kind() == reflect.Ptr {
@@ -1361,7 +1210,7 @@
 				pv := reflect.New(sliceElementType.Elem())
 				table = session.Engine.autoMapType(pv.Elem())
 			} else {
-
+				return errors.New("slice type")
 			}
 		} else if sliceElementType.Kind() == reflect.Struct {
 			pv := reflect.New(sliceElementType)
@@ -1373,13 +1222,6 @@
 	} else {
 		table = session.Statement.RefTable
 	}
-<<<<<<< HEAD
-	fmt.Println("sliceValue.Kind()")
-	if len(condiBean) > 0 {
-		colNames, args := buildConditions(session.Engine, table, condiBean[0], true, true,
-			false, true, session.Statement.allUseBool, session.Statement.useAllCols,
-			session.Statement.unscoped, session.Statement.mustColumnMap)
-=======
 
 	var addedTableName = (len(session.Statement.JoinStr) > 0)
 	if !session.Statement.noAutoCondition && len(condiBean) > 0 {
@@ -1387,7 +1229,6 @@
 			false, true, session.Statement.allUseBool, session.Statement.useAllCols,
 			session.Statement.unscoped, session.Statement.mustColumnMap,
 			session.Statement.TableName(), addedTableName)
->>>>>>> refs/remotes/go-xorm/master
 		session.Statement.ConditionStr = strings.Join(colNames, " AND ")
 		session.Statement.BeanArgs = args
 	} else {
@@ -1402,25 +1243,29 @@
 				colName, colName)
 		}
 	}
-	fmt.Println("sliceValue.Kind()")
+
 	var sqlStr string
 	var args []interface{}
 	if session.Statement.RawSQL == "" {
 		var columnStr string = session.Statement.ColumnStr
-		if session.Statement.JoinStr == "" {
-			if columnStr == "" {
-				if session.Statement.GroupByStr != "" {
-					columnStr = session.Statement.Engine.Quote(strings.Replace(session.Statement.GroupByStr, ",", session.Engine.Quote(","), -1))
-				} else {
-					columnStr = session.Statement.genColumnStr()
-				}
-			}
+		if len(session.Statement.selectStr) > 0 {
+			columnStr = session.Statement.selectStr
 		} else {
-			if columnStr == "" {
-				if session.Statement.GroupByStr != "" {
-					columnStr = session.Statement.Engine.Quote(strings.Replace(session.Statement.GroupByStr, ",", session.Engine.Quote(","), -1))
-				} else {
-					columnStr = "*"
+			if session.Statement.JoinStr == "" {
+				if columnStr == "" {
+					if session.Statement.GroupByStr != "" {
+						columnStr = session.Statement.Engine.Quote(strings.Replace(session.Statement.GroupByStr, ",", session.Engine.Quote(","), -1))
+					} else {
+						columnStr = session.Statement.genColumnStr()
+					}
+				}
+			} else {
+				if columnStr == "" {
+					if session.Statement.GroupByStr != "" {
+						columnStr = session.Statement.Engine.Quote(strings.Replace(session.Statement.GroupByStr, ",", session.Engine.Quote(","), -1))
+					} else {
+						columnStr = "*"
+					}
 				}
 			}
 		}
@@ -1438,7 +1283,7 @@
 		sqlStr = session.Statement.RawSQL
 		args = session.Statement.RawParams
 	}
-	fmt.Println("sliceValue.Kind()")
+
 	var err error
 	if session.Statement.JoinStr == "" {
 		if cacher := session.Engine.getCacher2(table); cacher != nil &&
@@ -1454,9 +1299,7 @@
 		}
 	}
 
-	fmt.Println("sliceValue.Kind()", sliceValue.Kind())
 	if sliceValue.Kind() != reflect.Map {
-
 		var rawRows *core.Rows
 		var stmt *core.Stmt
 
@@ -1520,7 +1363,6 @@
 
 		table := session.Engine.autoMapType(dataStruct)
 		return session.rows2Beans(rawRows, fields, fieldsCount, table, newElemFunc, sliceValueSetFunc)
-
 	} else {
 		resultsSlice, err := session.query(sqlStr, args...)
 		if err != nil {
@@ -1536,7 +1378,6 @@
 			} else {
 				newValue = reflect.New(sliceElementType)
 			}
-
 			err := session.scanMapIntoStruct(newValue.Interface(), results)
 			if err != nil {
 				return err
@@ -1570,7 +1411,6 @@
 				sliceValue.SetMapIndex(reflect.ValueOf(key), reflect.Indirect(reflect.ValueOf(newValue.Interface())))
 			}
 		}
-
 	}
 	return nil
 }
@@ -2225,55 +2065,6 @@
 	return rows2maps(rows)
 }
 
-<<<<<<< HEAD
-func (session *Session) queryX(sqlStr string, paramStr ...interface{}) (resultsSlice []map[string]string, err error) {
-
-	session.queryPreprocess(&sqlStr, paramStr...)
-
-	if session.IsAutoCommit {
-		return session.innerQuery2(session.DB(), sqlStr, paramStr...)
-	}
-	return session.txQuery2(session.Tx, sqlStr, paramStr...)
-}
-
-func (session *Session) txQuery2(tx *core.Tx, sqlStr string, params ...interface{}) (resultsSlice []map[string]string, err error) {
-	rows, err := tx.Query(sqlStr, params...)
-	if err != nil {
-		return nil, err
-	}
-	defer rows.Close()
-
-	return rows2Strings(rows)
-}
-
-func (session *Session) innerQuery2(db *core.DB, sqlStr string, params ...interface{}) (resultsSlice []map[string]string, err error) {
-	stmt, rows, err := session.Engine.LogSQLQueryTime(sqlStr, params, func() (*core.Stmt, *core.Rows, error) {
-		stmt, err := db.Prepare(sqlStr)
-		if err != nil {
-			return stmt, nil, err
-		}
-		rows, err := stmt.Query(params...)
-
-		return stmt, rows, err
-	})
-	if rows != nil {
-		defer rows.Close()
-	}
-	if stmt != nil {
-		defer stmt.Close()
-	}
-	if err != nil {
-		return nil, err
-	}
-	return rows2Strings(rows)
-}
-
-func (session *Session) innerQuery(db *core.DB, sqlStr string, params ...interface{}) (resultsSlice []map[string][]byte, err error) {
-	stmt, rows, err := session.Engine.LogSQLQueryTime(sqlStr, params, func() (*core.Stmt, *core.Rows, error) {
-		stmt, err := db.Prepare(sqlStr)
-		if err != nil {
-			return stmt, nil, err
-=======
 func (session *Session) innerQuery(sqlStr string, params ...interface{}) ([]map[string][]byte, error) {
 	var callback func() (*core.Stmt, *core.Rows, error)
 	if session.prepareStmt {
@@ -2287,7 +2078,6 @@
 				return nil, nil, err
 			}
 			return stmt, rows, nil
->>>>>>> fad61020
 		}
 	} else {
 		callback = func() (*core.Stmt, *core.Rows, error) {
@@ -2714,7 +2504,6 @@
 			} else {
 				x = 0
 			}
-			//fmt.Println("######", x, data)
 		} else if strings.HasPrefix(sdata, "0x") {
 			x, err = strconv.ParseInt(sdata, 16, 64)
 		} else if strings.HasPrefix(sdata, "0") {
@@ -2970,7 +2759,6 @@
 				} else {
 					x = 0
 				}
-				//fmt.Println("######", x, data)
 			} else if strings.HasPrefix(sdata, "0x") {
 				x, err = strconv.ParseInt(sdata, 16, 64)
 			} else if strings.HasPrefix(sdata, "0") {
@@ -2996,7 +2784,6 @@
 				} else {
 					x = 0
 				}
-				//fmt.Println("######", x, data)
 			} else if strings.HasPrefix(sdata, "0x") {
 				x1, err = strconv.ParseInt(sdata, 16, 64)
 				x = int(x1)
@@ -3025,7 +2812,6 @@
 				} else {
 					x = 0
 				}
-				//fmt.Println("######", x, data)
 			} else if strings.HasPrefix(sdata, "0x") {
 				x1, err = strconv.ParseInt(sdata, 16, 64)
 				x = int32(x1)
@@ -3054,7 +2840,6 @@
 				} else {
 					x = 0
 				}
-				//fmt.Println("######", x, data)
 			} else if strings.HasPrefix(sdata, "0x") {
 				x1, err = strconv.ParseInt(sdata, 16, 64)
 				x = int8(x1)
@@ -3083,7 +2868,6 @@
 				} else {
 					x = 0
 				}
-				//fmt.Println("######", x, data)
 			} else if strings.HasPrefix(sdata, "0x") {
 				x1, err = strconv.ParseInt(sdata, 16, 64)
 				x = int16(x1)
@@ -3261,20 +3045,15 @@
 	case reflect.String:
 		return fieldValue.String(), nil
 	case reflect.Struct:
-		if fieldType == core.TimeType {
-			switch fieldValue.Interface().(type) {
-			case time.Time:
-				t := fieldValue.Interface().(time.Time)
-				if session.Engine.dialect.DBType() == core.MSSQL {
-					if t.IsZero() {
-						return nil, nil
-					}
-				}
-				tf := session.Engine.FormatTime(col.SQLType.Name, t)
-				return tf, nil
-			default:
-				return fieldValue.Interface(), nil
-			}
+		if fieldType.ConvertibleTo(core.TimeType) {
+			t := fieldValue.Convert(core.TimeType).Interface().(time.Time)
+			if session.Engine.dialect.DBType() == core.MSSQL {
+				if t.IsZero() {
+					return nil, nil
+				}
+			}
+			tf := session.Engine.FormatTime(col.SQLType.Name, t)
+			return tf, nil
 		}
 
 		if !col.SQLType.IsJson() {
@@ -3288,16 +3067,7 @@
 				pkField := reflect.Indirect(fieldValue).FieldByName(fieldTable.PKColumns()[0].FieldName)
 				return pkField.Interface(), nil
 			}
-<<<<<<< HEAD
-		} else {
-			return 0, fmt.Errorf("Unsupported type %v\n", fieldValue.Type())
-=======
 			return 0, fmt.Errorf("no primary key for col %v", col.Name)
-<<<<<<< HEAD
-			//}
->>>>>>> refs/remotes/go-xorm/master
-=======
->>>>>>> fad61020
 		}
 
 		if col.SQLType.IsText() {
@@ -3650,7 +3420,8 @@
 }
 
 func (session *Session) cacheUpdate(sqlStr string, args ...interface{}) error {
-	if session.Statement.RefTable == nil || len(session.Statement.RefTable.PrimaryKeys) != 1 {
+	if session.Statement.RefTable == nil ||
+		session.Tx != nil {
 		return ErrCacheFailed
 	}
 
@@ -3808,12 +3579,8 @@
 		if session.Statement.ColumnStr == "" {
 			colNames, args = buildUpdates(session.Engine, table, bean, false, false,
 				false, false, session.Statement.allUseBool, session.Statement.useAllCols,
-<<<<<<< HEAD
-				session.Statement.mustColumnMap, session.Statement.columnMap, true)
-=======
 				session.Statement.mustColumnMap, session.Statement.nullableMap,
 				session.Statement.columnMap, true, session.Statement.unscoped)
->>>>>>> refs/remotes/go-xorm/master
 		} else {
 			colNames, args, err = genCols(table, session, bean, true, true)
 			if err != nil {
@@ -3876,7 +3643,7 @@
 	if !session.Statement.noAutoCondition && len(condiBean) > 0 {
 		condiColNames, condiArgs = buildConditions(session.Engine, session.Statement.RefTable, condiBean[0], true, true,
 			false, true, session.Statement.allUseBool, session.Statement.useAllCols,
-			session.Statement.unscoped, session.Statement.mustColumnMap)
+			session.Statement.unscoped, session.Statement.mustColumnMap, session.Statement.TableName(), false)
 	}
 
 	var condition = ""
@@ -4010,7 +3777,8 @@
 }
 
 func (session *Session) cacheDelete(sqlStr string, args ...interface{}) error {
-	if session.Statement.RefTable == nil || len(session.Statement.RefTable.PrimaryKeys) != 1 {
+	if session.Statement.RefTable == nil ||
+		session.Tx != nil {
 		return ErrCacheFailed
 	}
 
@@ -4035,15 +3803,25 @@
 		if len(resultsSlice) > 0 {
 			for _, data := range resultsSlice {
 				var id int64
-				if v, ok := data[session.Statement.RefTable.PrimaryKeys[0]]; !ok {
-					return errors.New("no id")
-				} else {
-					id, err = strconv.ParseInt(string(v), 10, 64)
-					if err != nil {
-						return err
-					}
-				}
-				ids = append(ids, core.PK{id})
+				var pk core.PK = make([]interface{}, 0)
+				for _, col := range session.Statement.RefTable.PKColumns() {
+					if v, ok := data[col.Name]; !ok {
+						return errors.New("no id")
+					} else {
+						if col.SQLType.IsText() {
+							pk = append(pk, string(v))
+						} else if col.SQLType.IsNumeric() {
+							id, err = strconv.ParseInt(string(v), 10, 64)
+							if err != nil {
+								return err
+							}
+							pk = append(pk, id)
+						} else {
+							return errors.New("not supported primary key type")
+						}
+					}
+				}
+				ids = append(ids, pk)
 			}
 		}
 	} /*else {
@@ -4084,19 +3862,8 @@
 
 	table := session.Engine.TableInfo(bean)
 	session.Statement.RefTable = table
-<<<<<<< HEAD
-	colNames, args := buildConditions(session.Engine, table, bean, true, true,
-		false, true, session.Statement.allUseBool, session.Statement.useAllCols,
-<<<<<<< HEAD
-		session.Statement.unscoped, session.Statement.mustColumnMap)
-=======
-		session.Statement.unscoped, session.Statement.mustColumnMap,
-		session.Statement.TableName(), false)
->>>>>>> refs/remotes/go-xorm/master
-=======
 	var colNames []string
 	var args []interface{}
->>>>>>> fad61020
 
 	if !session.Statement.noAutoCondition {
 		colNames, args = buildConditions(session.Engine, table, bean, true, true,
