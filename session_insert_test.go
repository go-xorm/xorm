--- conflicted
+++ resolved
@@ -5,9 +5,6 @@
 package xorm
 
 import (
-	"errors"
-	"fmt"
-	"reflect"
 	"testing"
 	"time"
 
@@ -30,639 +27,6 @@
 	assert.NoError(t, err)
 }
 
-<<<<<<< HEAD
-func TestInsertMulti(t *testing.T) {
-
-	assert.NoError(t, prepareEngine())
-	type TestMulti struct {
-		Id   int64  `xorm:"int(11) pk"`
-		Name string `xorm:"varchar(255)"`
-	}
-
-	assert.NoError(t, testEngine.Sync2(new(TestMulti)))
-
-	num, err := insertMultiDatas(1,
-		append([]TestMulti{}, TestMulti{1, "test1"}, TestMulti{2, "test2"}, TestMulti{3, "test3"}))
-	assert.NoError(t, err)
-	assert.EqualValues(t, 3, num)
-}
-
-func insertMultiDatas(step int, datas interface{}) (num int64, err error) {
-	sliceValue := reflect.Indirect(reflect.ValueOf(datas))
-	var iLen int64
-	if sliceValue.Kind() != reflect.Slice {
-		return 0, fmt.Errorf("not silce")
-	}
-	iLen = int64(sliceValue.Len())
-	if iLen == 0 {
-		return
-	}
-
-	session := testEngine.NewSession()
-	defer session.Close()
-
-	if err = callbackLooper(datas, step,
-		func(innerDatas interface{}) error {
-			n, e := session.InsertMulti(innerDatas)
-			if e != nil {
-				return e
-			}
-			num += n
-			return nil
-		}); err != nil {
-		return 0, err
-	} else if num != iLen {
-		return 0, fmt.Errorf("num error: %d - %d", num, iLen)
-	}
-	return
-}
-
-func callbackLooper(datas interface{}, step int, actionFunc func(interface{}) error) (err error) {
-
-	sliceValue := reflect.Indirect(reflect.ValueOf(datas))
-	if sliceValue.Kind() != reflect.Slice {
-		return fmt.Errorf("not slice")
-	}
-	if sliceValue.Len() <= 0 {
-		return
-	}
-
-	tempLen := 0
-	processedLen := sliceValue.Len()
-	for i := 0; i < sliceValue.Len(); i += step {
-		if processedLen > step {
-			tempLen = i + step
-		} else {
-			tempLen = sliceValue.Len()
-		}
-		var tempInterface []interface{}
-		for j := i; j < tempLen; j++ {
-			tempInterface = append(tempInterface, sliceValue.Index(j).Interface())
-		}
-		if err = actionFunc(tempInterface); err != nil {
-			return
-		}
-		processedLen = processedLen - step
-	}
-	return
-}
-
-func TestInsertOneIfPkIsPoint(t *testing.T) {
-	assert.NoError(t, prepareEngine())
-
-	type TestPoint struct {
-		Id      *int64     `xorm:"autoincr pk notnull 'id'"`
-		Msg     *string    `xorm:"varchar(255)"`
-		Created *time.Time `xorm:"created"`
-	}
-
-	assert.NoError(t, testEngine.Sync2(new(TestPoint)))
-	msg := "hi"
-	data := TestPoint{Msg: &msg}
-	_, err := testEngine.InsertOne(&data)
-	assert.NoError(t, err)
-}
-
-func TestInsertOneIfPkIsPointRename(t *testing.T) {
-	assert.NoError(t, prepareEngine())
-	type ID *int64
-	type TestPoint2 struct {
-		Id      ID         `xorm:"autoincr pk notnull 'id'"`
-		Msg     *string    `xorm:"varchar(255)"`
-		Created *time.Time `xorm:"created"`
-	}
-
-	assert.NoError(t, testEngine.Sync2(new(TestPoint2)))
-	msg := "hi"
-	data := TestPoint2{Msg: &msg}
-	_, err := testEngine.InsertOne(&data)
-	assert.NoError(t, err)
-}
-
-func TestInsert(t *testing.T) {
-	assert.NoError(t, prepareEngine())
-	assertSync(t, new(Userinfo))
-
-	user := Userinfo{0, "xiaolunwen", "dev", "lunny", time.Now(),
-		Userdetail{Id: 1}, 1.78, []byte{1, 2, 3}, true}
-	cnt, err := testEngine.Insert(&user)
-	fmt.Println(user.Uid)
-	if err != nil {
-		t.Error(err)
-		panic(err)
-	}
-	if cnt != 1 {
-		err = errors.New("insert not returned 1")
-		t.Error(err)
-		panic(err)
-	}
-
-	if user.Uid <= 0 {
-		err = errors.New("not return id error")
-		t.Error(err)
-		panic(err)
-	}
-
-	user.Uid = 0
-	cnt, err = testEngine.Insert(&user)
-	if err == nil {
-		err = errors.New("insert failed but no return error")
-		t.Error(err)
-		panic(err)
-	}
-	if cnt != 0 {
-		err = errors.New("insert not returned 1")
-		t.Error(err)
-		panic(err)
-		return
-	}
-}
-
-func TestInsertAutoIncr(t *testing.T) {
-	assert.NoError(t, prepareEngine())
-
-	assertSync(t, new(Userinfo))
-
-	// auto increment insert
-	user := Userinfo{Username: "xiaolunwen2", Departname: "dev", Alias: "lunny", Created: time.Now(),
-		Detail: Userdetail{Id: 1}, Height: 1.78, Avatar: []byte{1, 2, 3}, IsMan: true}
-	cnt, err := testEngine.Insert(&user)
-	fmt.Println(user.Uid)
-	if err != nil {
-		t.Error(err)
-		panic(err)
-	}
-	if cnt != 1 {
-		err = errors.New("insert not returned 1")
-		t.Error(err)
-		panic(err)
-	}
-	if user.Uid <= 0 {
-		t.Error(errors.New("not return id error"))
-	}
-}
-
-type DefaultInsert struct {
-	Id      int64
-	Status  int `xorm:"default -1"`
-	Name    string
-	Created time.Time `xorm:"created"`
-	Updated time.Time `xorm:"updated"`
-}
-
-func TestInsertDefault(t *testing.T) {
-	assert.NoError(t, prepareEngine())
-
-	di := new(DefaultInsert)
-	err := testEngine.Sync2(di)
-	if err != nil {
-		t.Error(err)
-	}
-
-	var di2 = DefaultInsert{Name: "test"}
-	_, err = testEngine.Omit(testEngine.ColumnMapper.Obj2Table("Status")).Insert(&di2)
-	if err != nil {
-		t.Error(err)
-	}
-
-	has, err := testEngine.Desc("(id)").Get(di)
-	if err != nil {
-		t.Error(err)
-	}
-	if !has {
-		err = errors.New("error with no data")
-		t.Error(err)
-		panic(err)
-	}
-	if di.Status != -1 {
-		err = errors.New("inserted error data")
-		t.Error(err)
-		panic(err)
-	}
-	if di2.Updated.Unix() != di.Updated.Unix() {
-		err = errors.New("updated should equal")
-		t.Error(err, di.Updated, di2.Updated)
-		panic(err)
-	}
-	if di2.Created.Unix() != di.Created.Unix() {
-		err = errors.New("created should equal")
-		t.Error(err, di.Created, di2.Created)
-		panic(err)
-	}
-}
-
-type DefaultInsert2 struct {
-	Id        int64
-	Name      string
-	Url       string    `xorm:"text"`
-	CheckTime time.Time `xorm:"not null default '2000-01-01 00:00:00' TIMESTAMP"`
-}
-
-func TestInsertDefault2(t *testing.T) {
-	assert.NoError(t, prepareEngine())
-
-	di := new(DefaultInsert2)
-	err := testEngine.Sync2(di)
-	if err != nil {
-		t.Error(err)
-	}
-
-	var di2 = DefaultInsert2{Name: "test"}
-	_, err = testEngine.Omit(testEngine.ColumnMapper.Obj2Table("CheckTime")).Insert(&di2)
-	if err != nil {
-		t.Error(err)
-	}
-
-	has, err := testEngine.Desc("(id)").Get(di)
-	if err != nil {
-		t.Error(err)
-	}
-	if !has {
-		err = errors.New("error with no data")
-		t.Error(err)
-		panic(err)
-	}
-
-	has, err = testEngine.NoAutoCondition().Desc("(id)").Get(&di2)
-	if err != nil {
-		t.Error(err)
-	}
-
-	if !has {
-		err = errors.New("error with no data")
-		t.Error(err)
-		panic(err)
-	}
-
-	if *di != di2 {
-		err = fmt.Errorf("%v is not equal to %v", di, di2)
-		t.Error(err)
-		panic(err)
-	}
-
-	/*if di2.Updated.Unix() != di.Updated.Unix() {
-		err = errors.New("updated should equal")
-		t.Error(err, di.Updated, di2.Updated)
-		panic(err)
-	}
-	if di2.Created.Unix() != di.Created.Unix() {
-		err = errors.New("created should equal")
-		t.Error(err, di.Created, di2.Created)
-		panic(err)
-	}*/
-}
-
-type CreatedInsert struct {
-	Id      int64
-	Created time.Time `xorm:"created"`
-}
-
-type CreatedInsert2 struct {
-	Id      int64
-	Created int64 `xorm:"created"`
-}
-
-type CreatedInsert3 struct {
-	Id      int64
-	Created int `xorm:"created bigint"`
-}
-
-type CreatedInsert4 struct {
-	Id      int64
-	Created int `xorm:"created"`
-}
-
-type CreatedInsert5 struct {
-	Id      int64
-	Created time.Time `xorm:"created bigint"`
-}
-
-type CreatedInsert6 struct {
-	Id      int64
-	Created time.Time `xorm:"created bigint"`
-}
-
-func TestInsertCreated(t *testing.T) {
-	assert.NoError(t, prepareEngine())
-
-	di := new(CreatedInsert)
-	err := testEngine.Sync2(di)
-	if err != nil {
-		t.Fatal(err)
-	}
-	ci := &CreatedInsert{}
-	_, err = testEngine.Insert(ci)
-	if err != nil {
-		t.Fatal(err)
-	}
-
-	has, err := testEngine.Desc("(id)").Get(di)
-	if err != nil {
-		t.Fatal(err)
-	}
-	if !has {
-		t.Fatal(ErrNotExist)
-	}
-	if ci.Created.Unix() != di.Created.Unix() {
-		t.Fatal("should equal:", ci, di)
-	}
-	fmt.Println("ci:", ci, "di:", di)
-
-	di2 := new(CreatedInsert2)
-	err = testEngine.Sync2(di2)
-	if err != nil {
-		t.Fatal(err)
-	}
-	ci2 := &CreatedInsert2{}
-	_, err = testEngine.Insert(ci2)
-	if err != nil {
-		t.Fatal(err)
-	}
-	has, err = testEngine.Desc("(id)").Get(di2)
-	if err != nil {
-		t.Fatal(err)
-	}
-	if !has {
-		t.Fatal(ErrNotExist)
-	}
-	if ci2.Created != di2.Created {
-		t.Fatal("should equal:", ci2, di2)
-	}
-	fmt.Println("ci2:", ci2, "di2:", di2)
-
-	di3 := new(CreatedInsert3)
-	err = testEngine.Sync2(di3)
-	if err != nil {
-		t.Fatal(err)
-	}
-	ci3 := &CreatedInsert3{}
-	_, err = testEngine.Insert(ci3)
-	if err != nil {
-		t.Fatal(err)
-	}
-	has, err = testEngine.Desc("(id)").Get(di3)
-	if err != nil {
-		t.Fatal(err)
-	}
-	if !has {
-		t.Fatal(ErrNotExist)
-	}
-	if ci3.Created != di3.Created {
-		t.Fatal("should equal:", ci3, di3)
-	}
-	fmt.Println("ci3:", ci3, "di3:", di3)
-
-	di4 := new(CreatedInsert4)
-	err = testEngine.Sync2(di4)
-	if err != nil {
-		t.Fatal(err)
-	}
-	ci4 := &CreatedInsert4{}
-	_, err = testEngine.Insert(ci4)
-	if err != nil {
-		t.Fatal(err)
-	}
-	has, err = testEngine.Desc("(id)").Get(di4)
-	if err != nil {
-		t.Fatal(err)
-	}
-	if !has {
-		t.Fatal(ErrNotExist)
-	}
-	if ci4.Created != di4.Created {
-		t.Fatal("should equal:", ci4, di4)
-	}
-	fmt.Println("ci4:", ci4, "di4:", di4)
-
-	di5 := new(CreatedInsert5)
-	err = testEngine.Sync2(di5)
-	if err != nil {
-		t.Fatal(err)
-	}
-	ci5 := &CreatedInsert5{}
-	_, err = testEngine.Insert(ci5)
-	if err != nil {
-		t.Fatal(err)
-	}
-	has, err = testEngine.Desc("(id)").Get(di5)
-	if err != nil {
-		t.Fatal(err)
-	}
-	if !has {
-		t.Fatal(ErrNotExist)
-	}
-	if ci5.Created.Unix() != di5.Created.Unix() {
-		t.Fatal("should equal:", ci5, di5)
-	}
-	fmt.Println("ci5:", ci5, "di5:", di5)
-
-	di6 := new(CreatedInsert6)
-	err = testEngine.Sync2(di6)
-	if err != nil {
-		t.Fatal(err)
-	}
-	oldTime := time.Now().Add(-time.Hour)
-	ci6 := &CreatedInsert6{Created: oldTime}
-	_, err = testEngine.Insert(ci6)
-	if err != nil {
-		t.Fatal(err)
-	}
-
-	has, err = testEngine.Desc("(id)").Get(di6)
-	if err != nil {
-		t.Fatal(err)
-	}
-	if !has {
-		t.Fatal(ErrNotExist)
-	}
-	if ci6.Created.Unix() != di6.Created.Unix() {
-		t.Fatal("should equal:", ci6, di6)
-	}
-	fmt.Println("ci6:", ci6, "di6:", di6)
-}
-
-type JsonTime time.Time
-
-func (j JsonTime) format() string {
-	t := time.Time(j)
-	if t.IsZero() {
-		return ""
-	}
-
-	return t.Format("2006-01-02")
-}
-
-func (j JsonTime) MarshalText() ([]byte, error) {
-	return []byte(j.format()), nil
-}
-
-func (j JsonTime) MarshalJSON() ([]byte, error) {
-	return []byte(`"` + j.format() + `"`), nil
-}
-
-func TestDefaultTime3(t *testing.T) {
-	type PrepareTask struct {
-		Id int `xorm:"not null pk autoincr INT(11)" json:"id"`
-		// ...
-		StartTime JsonTime `xorm:"not null default '2006-01-02 15:04:05' TIMESTAMP index" json:"start_time"`
-		EndTime   JsonTime `xorm:"not null default '2006-01-02 15:04:05' TIMESTAMP" json:"end_time"`
-		Cuser     string   `xorm:"not null default '' VARCHAR(64) index" json:"cuser"`
-		Muser     string   `xorm:"not null default '' VARCHAR(64)" json:"muser"`
-		Ctime     JsonTime `xorm:"not null default CURRENT_TIMESTAMP TIMESTAMP created" json:"ctime"`
-		Mtime     JsonTime `xorm:"not null default CURRENT_TIMESTAMP TIMESTAMP updated" json:"mtime"`
-	}
-
-	assert.NoError(t, prepareEngine())
-	assertSync(t, new(PrepareTask))
-
-	prepareTask := &PrepareTask{
-		StartTime: JsonTime(time.Now()),
-		Cuser:     "userId",
-		Muser:     "userId",
-	}
-	cnt, err := testEngine.Omit("end_time").InsertOne(prepareTask)
-	assert.NoError(t, err)
-	assert.EqualValues(t, 1, cnt)
-}
-
-type MyJsonTime struct {
-	Id      int64    `json:"id"`
-	Created JsonTime `xorm:"created" json:"created_at"`
-}
-
-func TestCreatedJsonTime(t *testing.T) {
-	assert.NoError(t, prepareEngine())
-
-	di5 := new(MyJsonTime)
-	err := testEngine.Sync2(di5)
-	if err != nil {
-		t.Fatal(err)
-	}
-	ci5 := &MyJsonTime{}
-	_, err = testEngine.Insert(ci5)
-	if err != nil {
-		t.Fatal(err)
-	}
-	has, err := testEngine.Desc("(id)").Get(di5)
-	if err != nil {
-		t.Fatal(err)
-	}
-	if !has {
-		t.Fatal(ErrNotExist)
-	}
-	if time.Time(ci5.Created).Unix() != time.Time(di5.Created).Unix() {
-		t.Fatal("should equal:", time.Time(ci5.Created).Unix(), time.Time(di5.Created).Unix())
-	}
-	fmt.Println("ci5:", ci5, "di5:", di5)
-
-	var dis = make([]MyJsonTime, 0)
-	err = testEngine.Find(&dis)
-	if err != nil {
-		t.Fatal(err)
-	}
-}
-
-func TestInsertMulti2(t *testing.T) {
-	assert.NoError(t, prepareEngine())
-
-	assertSync(t, new(Userinfo))
-
-	users := []Userinfo{
-		{Username: "xlw", Departname: "dev", Alias: "lunny2", Created: time.Now()},
-		{Username: "xlw2", Departname: "dev", Alias: "lunny3", Created: time.Now()},
-		{Username: "xlw11", Departname: "dev", Alias: "lunny2", Created: time.Now()},
-		{Username: "xlw22", Departname: "dev", Alias: "lunny3", Created: time.Now()},
-	}
-	cnt, err := testEngine.Insert(&users)
-	if err != nil {
-		t.Error(err)
-		panic(err)
-	}
-	if cnt != int64(len(users)) {
-		err = errors.New("insert not returned 1")
-		t.Error(err)
-		panic(err)
-		return
-	}
-
-	users2 := []*Userinfo{
-		&Userinfo{Username: "1xlw", Departname: "dev", Alias: "lunny2", Created: time.Now()},
-		&Userinfo{Username: "1xlw2", Departname: "dev", Alias: "lunny3", Created: time.Now()},
-		&Userinfo{Username: "1xlw11", Departname: "dev", Alias: "lunny2", Created: time.Now()},
-		&Userinfo{Username: "1xlw22", Departname: "dev", Alias: "lunny3", Created: time.Now()},
-	}
-
-	cnt, err = testEngine.Insert(&users2)
-	if err != nil {
-		t.Error(err)
-		panic(err)
-	}
-
-	if cnt != int64(len(users2)) {
-		err = errors.New(fmt.Sprintf("insert not returned %v", len(users2)))
-		t.Error(err)
-		panic(err)
-	}
-}
-
-func TestInsertTwoTable(t *testing.T) {
-	assert.NoError(t, prepareEngine())
-
-	assertSync(t, new(Userinfo), new(Userdetail))
-
-	userdetail := Userdetail{ /*Id: 1, */ Intro: "I'm a very beautiful women.", Profile: "sfsaf"}
-	userinfo := Userinfo{Username: "xlw3", Departname: "dev", Alias: "lunny4", Created: time.Now(), Detail: userdetail}
-
-	cnt, err := testEngine.Insert(&userinfo, &userdetail)
-	if err != nil {
-		t.Error(err)
-		panic(err)
-	}
-
-	if userinfo.Uid <= 0 {
-		err = errors.New("not return id error")
-		t.Error(err)
-		panic(err)
-	}
-
-	if userdetail.Id <= 0 {
-		err = errors.New("not return id error")
-		t.Error(err)
-		panic(err)
-	}
-
-	if cnt != 2 {
-		err = errors.New("insert not returned 2")
-		t.Error(err)
-		panic(err)
-	}
-}
-
-func TestInsertCreatedInt64(t *testing.T) {
-	assert.NoError(t, prepareEngine())
-
-	type TestCreatedInt64 struct {
-		Id      int64  `xorm:"autoincr pk"`
-		Msg     string `xorm:"varchar(255)"`
-		Created int64  `xorm:"created"`
-	}
-
-	assert.NoError(t, testEngine.Sync2(new(TestCreatedInt64)))
-
-	data := TestCreatedInt64{Msg: "hi"}
-	now := time.Now()
-	cnt, err := testEngine.Insert(&data)
-	assert.NoError(t, err)
-	assert.EqualValues(t, 1, cnt)
-	assert.True(t, now.Unix() <= data.Created)
-
-	var data2 TestCreatedInt64
-	has, err := testEngine.Get(&data2)
-	assert.NoError(t, err)
-	assert.True(t, has)
-
-	assert.EqualValues(t, data.Created, data2.Created)
-=======
 func TestInsertOne2(t *testing.T) {
 	assert.NoError(t, prepareEngine())
 
@@ -677,5 +41,4 @@
 	data := Test2{Msg: "hi"}
 	_, err := testEngine.InsertOne(data)
 	assert.NoError(t, err)
->>>>>>> 8c9ffa95
 }