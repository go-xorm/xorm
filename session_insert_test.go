// Copyright 2017 The Xorm Authors. All rights reserved.
// Use of this source code is governed by a BSD-style
// license that can be found in the LICENSE file.

package xorm

import (
	"fmt"
	"reflect"
	"testing"
	"time"

	"github.com/stretchr/testify/assert"
)

func TestInsertOne(t *testing.T) {
	assert.NoError(t, prepareEngine())

	type Test struct {
		Id      int64     `xorm:"autoincr pk"`
		Msg     string    `xorm:"varchar(255)"`
		Created time.Time `xorm:"created"`
	}

	assert.NoError(t, testEngine.Sync2(new(Test)))

	data := Test{Msg: "hi"}
	_, err := testEngine.InsertOne(data)
	assert.NoError(t, err)
}

<<<<<<< HEAD
func TestInsertMulti(t *testing.T) {

	assert.NoError(t, prepareEngine())
	type TestMulti struct {
		Id   int64  `xorm:"int(11) pk"`
		Name string `xorm:"varchar(255)"`
	}

	assert.NoError(t, testEngine.Sync2(new(TestMulti)))

	num, err := insertMultiDatas(1,
		append([]TestMulti{}, TestMulti{1, "test1"}, TestMulti{2, "test2"}, TestMulti{3, "test3"}))
	assert.NoError(t, err)
	assert.EqualValues(t, 3, num)
}

func insertMultiDatas(step int, datas interface{}) (num int64, err error) {
	sliceValue := reflect.Indirect(reflect.ValueOf(datas))
	var iLen int64
	if sliceValue.Kind() != reflect.Slice {
		return 0, fmt.Errorf("not silce")
	}
	iLen = int64(sliceValue.Len())
	if iLen == 0 {
		return
	}

	session := testEngine.NewSession()
	defer session.Close()

	if err = callbackLooper(datas, step,
		func(innerDatas interface{}) error {
			n, e := session.InsertMulti(innerDatas)
			if e != nil {
				return e
			}
			num += n
			return nil
		}); err != nil {
		return 0, err
	} else if num != iLen {
		return 0, fmt.Errorf("num error: %d - %d", num, iLen)
	}
	return
}

func callbackLooper(datas interface{}, step int, actionFunc func(interface{}) error) (err error) {

	sliceValue := reflect.Indirect(reflect.ValueOf(datas))
	if sliceValue.Kind() != reflect.Slice {
		return fmt.Errorf("not slice")
	}
	if sliceValue.Len() <= 0 {
		return
	}

	tempLen := 0
	processedLen := sliceValue.Len()
	for i := 0; i < sliceValue.Len(); i += step {
		if processedLen > step {
			tempLen = i + step
		} else {
			tempLen = sliceValue.Len()
		}
		var tempInterface []interface{}
		for j := i; j < tempLen; j++ {
			tempInterface = append(tempInterface, sliceValue.Index(j).Interface())
		}
		if err = actionFunc(tempInterface); err != nil {
			return
		}
		processedLen = processedLen - step
	}
	return
=======

func TestInsertOneIfPkIsPoint(t *testing.T) {
	assert.NoError(t, prepareEngine())

	type TestPoint struct {
		Id	 *int64     `xorm:"autoincr pk notnull 'id'"`
		Msg      *string    `xorm:"varchar(255)"`
		Created  *time.Time `xorm:"created"`
	}

	assert.NoError(t, testEngine.Sync2(new(TestPoint)))
	msg := "hi"
	data := TestPoint{Msg: &msg}
	_, err := testEngine.InsertOne(&data)
	assert.NoError(t, err)
}

func TestInsertOneIfPkIsPointRename (t *testing.T) {
	assert.NoError(t, prepareEngine())
	type ID *int64
	type TestPoint struct {
		Id	 ID         `xorm:"autoincr pk notnull 'id'"`
		Msg      *string    `xorm:"varchar(255)"`
		Created  *time.Time `xorm:"created"`
	}

	assert.NoError(t, testEngine.Sync2(new(TestPoint)))
	msg := "hi"
	data := TestPoint{Msg: &msg}
	_, err := testEngine.InsertOne(&data)
	assert.NoError(t, err)
>>>>>>> a012756d
}<|MERGE_RESOLUTION|>--- conflicted
+++ resolved
@@ -29,7 +29,6 @@
 	assert.NoError(t, err)
 }
 
-<<<<<<< HEAD
 func TestInsertMulti(t *testing.T) {
 
 	assert.NoError(t, prepareEngine())
@@ -104,15 +103,15 @@
 		processedLen = processedLen - step
 	}
 	return
-=======
+}
 
 func TestInsertOneIfPkIsPoint(t *testing.T) {
 	assert.NoError(t, prepareEngine())
 
 	type TestPoint struct {
-		Id	 *int64     `xorm:"autoincr pk notnull 'id'"`
-		Msg      *string    `xorm:"varchar(255)"`
-		Created  *time.Time `xorm:"created"`
+		Id      *int64     `xorm:"autoincr pk notnull 'id'"`
+		Msg     *string    `xorm:"varchar(255)"`
+		Created *time.Time `xorm:"created"`
 	}
 
 	assert.NoError(t, testEngine.Sync2(new(TestPoint)))
@@ -122,13 +121,13 @@
 	assert.NoError(t, err)
 }
 
-func TestInsertOneIfPkIsPointRename (t *testing.T) {
+func TestInsertOneIfPkIsPointRename(t *testing.T) {
 	assert.NoError(t, prepareEngine())
 	type ID *int64
 	type TestPoint struct {
-		Id	 ID         `xorm:"autoincr pk notnull 'id'"`
-		Msg      *string    `xorm:"varchar(255)"`
-		Created  *time.Time `xorm:"created"`
+		Id      ID         `xorm:"autoincr pk notnull 'id'"`
+		Msg     *string    `xorm:"varchar(255)"`
+		Created *time.Time `xorm:"created"`
 	}
 
 	assert.NoError(t, testEngine.Sync2(new(TestPoint)))
@@ -136,5 +135,4 @@
 	data := TestPoint{Msg: &msg}
 	_, err := testEngine.InsertOne(&data)
 	assert.NoError(t, err)
->>>>>>> a012756d
 }