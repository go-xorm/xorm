package xorm

import (
	"encoding/json"
	"fmt"
	"reflect"
	"strings"
	"time"

	"github.com/go-xorm/core"
)

type inParam struct {
	colName string
	args    []interface{}
}

type incrParam struct {
	colName string
	arg     interface{}
}

// statement save all the sql info for executing SQL
type Statement struct {
	RefTable      *core.Table
	Engine        *Engine
	Start         int
	LimitN        int
	WhereStr      string
	IdParam       *core.PK
	Params        []interface{}
	OrderStr      string
	JoinStr       string
	GroupByStr    string
	HavingStr     string
	ColumnStr     string
	columnMap     map[string]bool
	useAllCols    bool
	OmitStr       string
	ConditionStr  string
	AltTableName  string
	RawSQL        string
	RawParams     []interface{}
	UseCascade    bool
	UseAutoJoin   bool
	StoreEngine   string
	Charset       string
	BeanArgs      []interface{}
	UseCache      bool
	UseAutoTime   bool
	IsDistinct    bool
	allUseBool    bool
	checkVersion  bool
	mustColumnMap map[string]bool
	inColumns     map[string]*inParam
	incrColumns   map[string]incrParam
}

// init
func (statement *Statement) Init() {
	statement.RefTable = nil
	statement.Start = 0
	statement.LimitN = 0
	statement.WhereStr = ""
	statement.Params = make([]interface{}, 0)
	statement.OrderStr = ""
	statement.UseCascade = true
	statement.JoinStr = ""
	statement.GroupByStr = ""
	statement.HavingStr = ""
	statement.ColumnStr = ""
	statement.OmitStr = ""
	statement.columnMap = make(map[string]bool)
	statement.ConditionStr = ""
	statement.AltTableName = ""
	statement.IdParam = nil
	statement.RawSQL = ""
	statement.RawParams = make([]interface{}, 0)
	statement.BeanArgs = make([]interface{}, 0)
	statement.UseCache = true
	statement.UseAutoTime = true
	statement.IsDistinct = false
	statement.allUseBool = false
	statement.mustColumnMap = make(map[string]bool)
	statement.checkVersion = true
	statement.inColumns = make(map[string]*inParam)
	statement.incrColumns = make(map[string]incrParam)
}

// add the raw sql statement
func (statement *Statement) Sql(querystring string, args ...interface{}) *Statement {
	statement.RawSQL = querystring
	statement.RawParams = args
	return statement
}

// add Where statment
func (statement *Statement) Where(querystring string, args ...interface{}) *Statement {
	if !strings.Contains(querystring, statement.Engine.dialect.EqStr()) {
		querystring = strings.Replace(querystring, "=", statement.Engine.dialect.EqStr(), -1)
	}
	statement.WhereStr = querystring
	statement.Params = args
	return statement
}

// add Where & and statment
func (statement *Statement) And(querystring string, args ...interface{}) *Statement {
	if statement.WhereStr != "" {
		statement.WhereStr = fmt.Sprintf("(%v) %s (%v)", statement.WhereStr,
			statement.Engine.dialect.AndStr(), querystring)
	} else {
		statement.WhereStr = querystring
	}
	statement.Params = append(statement.Params, args...)
	return statement
}

// add Where & Or statment
func (statement *Statement) Or(querystring string, args ...interface{}) *Statement {
	if statement.WhereStr != "" {
		statement.WhereStr = fmt.Sprintf("(%v) %s (%v)", statement.WhereStr,
			statement.Engine.dialect.OrStr(), querystring)
	} else {
		statement.WhereStr = querystring
	}
	statement.Params = append(statement.Params, args...)
	return statement
}

// tempororily set table name
func (statement *Statement) Table(tableNameOrBean interface{}) *Statement {
	v := rValue(tableNameOrBean)
	t := v.Type()
	if t.Kind() == reflect.String {
		statement.AltTableName = tableNameOrBean.(string)
	} else if t.Kind() == reflect.Struct {
		statement.RefTable = statement.Engine.autoMapType(v)
	}
	return statement
}

/*func (statement *Statement) genFields(bean interface{}) map[string]interface{} {
    results := make(map[string]interface{})
    table := statement.Engine.autoMap(bean)
    for _, col := range table.Columns {
        fieldValue := col.ValueOf(bean)
        fieldType := reflect.TypeOf(fieldValue.Interface())
        var val interface{}
        switch fieldType.Kind() {
        case reflect.Bool:
            if allUseBool {
                val = fieldValue.Interface()
            } else if _, ok := boolColumnMap[col.Name]; ok {
                val = fieldValue.Interface()
            } else {
                // if a bool in a struct, it will not be as a condition because it default is false,
                // please use Where() instead
                continue
            }
        case reflect.String:
            if fieldValue.String() == "" {
                continue
            }
            // for MyString, should convert to string or panic
            if fieldType.String() != reflect.String.String() {
                val = fieldValue.String()
            } else {
                val = fieldValue.Interface()
            }
        case reflect.Int8, reflect.Int16, reflect.Int, reflect.Int32, reflect.Int64:
            if fieldValue.Int() == 0 {
                continue
            }
            val = fieldValue.Interface()
        case reflect.Float32, reflect.Float64:
            if fieldValue.Float() == 0.0 {
                continue
            }
            val = fieldValue.Interface()
        case reflect.Uint8, reflect.Uint16, reflect.Uint, reflect.Uint32, reflect.Uint64:
            if fieldValue.Uint() == 0 {
                continue
            }
            val = fieldValue.Interface()
        case reflect.Struct:
            if fieldType == reflect.TypeOf(time.Now()) {
                t := fieldValue.Interface().(time.Time)
                if t.IsZero() || !fieldValue.IsValid() {
                    continue
                }
                var str string
                if col.SQLType.Name == Time {
                    s := t.UTC().Format("2006-01-02 15:04:05")
                    val = s[11:19]
                } else if col.SQLType.Name == Date {
                    str = t.Format("2006-01-02")
                    val = str
                } else {
                    val = t
                }
            } else {
                engine.autoMapType(fieldValue.Type())
                if table, ok := engine.Tables[fieldValue.Type()]; ok {
                    pkField := reflect.Indirect(fieldValue).FieldByName(table.PKColumn().FieldName)
                    if pkField.Int() != 0 {
                        val = pkField.Interface()
                    } else {
                        continue
                    }
                } else {
                    val = fieldValue.Interface()
                }
            }
        case reflect.Array, reflect.Slice, reflect.Map:
            if fieldValue == reflect.Zero(fieldType) {
                continue
            }
            if fieldValue.IsNil() || !fieldValue.IsValid() {
                continue
            }

            if col.SQLType.IsText() {
                bytes, err := json.Marshal(fieldValue.Interface())
                if err != nil {
                    engine.LogError(err)
                    continue
                }
                val = string(bytes)
            } else if col.SQLType.IsBlob() {
                var bytes []byte
                var err error
                if (fieldType.Kind() == reflect.Array || fieldType.Kind() == reflect.Slice) &&
                    fieldType.Elem().Kind() == reflect.Uint8 {
                    if fieldValue.Len() > 0 {
                        val = fieldValue.Bytes()
                    } else {
                        continue
                    }
                } else {
                    bytes, err = json.Marshal(fieldValue.Interface())
                    if err != nil {
                        engine.LogError(err)
                        continue
                    }
                    val = bytes
                }
            } else {
                continue
            }
        default:
            val = fieldValue.Interface()
        }
        results[col.Name] = val
    }
    return results
}*/

// Auto generating conditions according a struct
func buildUpdates(engine *Engine, table *core.Table, bean interface{},
	includeVersion bool, includeUpdated bool, includeNil bool,
	includeAutoIncr bool, allUseBool bool, useAllCols bool,
	mustColumnMap map[string]bool, update bool) ([]string, []interface{}) {

	colNames := make([]string, 0)
	var args = make([]interface{}, 0)
	for _, col := range table.Columns() {
		if !includeVersion && col.IsVersion {
			continue
		}
		if col.IsCreated {
			continue
		}
		if !includeUpdated && col.IsUpdated {
			continue
		}
		if !includeAutoIncr && col.IsAutoIncrement {
			continue
		}
		//
		//fmt.Println(engine.dialect.DBType(), Text)
		if engine.dialect.DBType() == core.MSSQL && col.SQLType.Name == core.Text {
			continue
		}
		fieldValuePtr, err := col.ValueOf(bean)
		if err != nil {
			engine.LogError(err)
			continue
		}

		fieldValue := *fieldValuePtr
		fieldType := reflect.TypeOf(fieldValue.Interface())

		requiredField := useAllCols
		if b, ok := mustColumnMap[strings.ToLower(col.Name)]; ok {
			if b {
				requiredField = true
			} else {
				continue
			}
		}

		var val interface{}

		if fieldValue.CanAddr() {
			if structConvert, ok := fieldValue.Addr().Interface().(core.Conversion); ok {
				data, err := structConvert.ToDB()
				if err != nil {
					engine.LogError(err)
				} else {
					val = data
				}
				continue
			}
		}

		if structConvert, ok := fieldValue.Interface().(core.Conversion); ok {
			data, err := structConvert.ToDB()
			if err != nil {
				engine.LogError(err)
			} else {
				val = data
			}
			continue
		}

		if fieldType.Kind() == reflect.Ptr {
			if fieldValue.IsNil() {
				if includeNil {
					args = append(args, nil)
					colNames = append(colNames, fmt.Sprintf("%v=?", engine.Quote(col.Name)))
				}
				continue
			} else if !fieldValue.IsValid() {
				continue
			} else {
				// dereference ptr type to instance type
				fieldValue = fieldValue.Elem()
				fieldType = reflect.TypeOf(fieldValue.Interface())
				requiredField = true
			}
		}

		switch fieldType.Kind() {
		case reflect.Bool:
			if allUseBool || requiredField {
				val = fieldValue.Interface()
			} else {
				// if a bool in a struct, it will not be as a condition because it default is false,
				// please use Where() instead
				continue
			}
		case reflect.String:
			if !requiredField && fieldValue.String() == "" {
				continue
			}
			// for MyString, should convert to string or panic
			if fieldType.String() != reflect.String.String() {
				val = fieldValue.String()
			} else {
				val = fieldValue.Interface()
			}
		case reflect.Int8, reflect.Int16, reflect.Int, reflect.Int32, reflect.Int64:
			if !requiredField && fieldValue.Int() == 0 {
				continue
			}
			val = fieldValue.Interface()
		case reflect.Float32, reflect.Float64:
			if !requiredField && fieldValue.Float() == 0.0 {
				continue
			}
			val = fieldValue.Interface()
		case reflect.Uint8, reflect.Uint16, reflect.Uint, reflect.Uint32, reflect.Uint64:
			if !requiredField && fieldValue.Uint() == 0 {
				continue
			}
			val = fieldValue.Interface()
		case reflect.Struct:
			if fieldType == reflect.TypeOf(time.Now()) {
				t := fieldValue.Interface().(time.Time)
				if !requiredField && (t.IsZero() || !fieldValue.IsValid()) {
					continue
				}
				val = engine.FormatTime(col.SQLType.Name, t)
				//fmt.Println("-------", t, val, col.Name)
			} else {
				engine.autoMapType(fieldValue)
				if table, ok := engine.Tables[fieldValue.Type()]; ok {
					if len(table.PrimaryKeys) == 1 {
						pkField := reflect.Indirect(fieldValue).FieldByName(table.PKColumns()[0].FieldName)
						if pkField.Int() != 0 {
							val = pkField.Interface()
						} else {
							continue
						}
					} else {
						//TODO: how to handler?
					}
				} else {
					val = fieldValue.Interface()
				}
			}
		case reflect.Array, reflect.Slice, reflect.Map:
			if fieldValue == reflect.Zero(fieldType) {
				continue
			}
			if fieldValue.IsNil() || !fieldValue.IsValid() || fieldValue.Len() == 0 {
				continue
			}

			if col.SQLType.IsText() {
				bytes, err := json.Marshal(fieldValue.Interface())
				if err != nil {
					engine.LogError(err)
					continue
				}
				val = string(bytes)
			} else if col.SQLType.IsBlob() {
				var bytes []byte
				var err error
				if (fieldType.Kind() == reflect.Array || fieldType.Kind() == reflect.Slice) &&
					fieldType.Elem().Kind() == reflect.Uint8 {
					if fieldValue.Len() > 0 {
						val = fieldValue.Bytes()
					} else {
						continue
					}
				} else {
					bytes, err = json.Marshal(fieldValue.Interface())
					if err != nil {
						engine.LogError(err)
						continue
					}
					val = bytes
				}
			} else {
				continue
			}
		default:
			val = fieldValue.Interface()
		}

		args = append(args, val)
		colNames = append(colNames, fmt.Sprintf("%v=?", engine.Quote(col.Name)))
	}

	return colNames, args
}

// Auto generating conditions according a struct
func buildConditions(engine *Engine, table *core.Table, bean interface{},
	includeVersion bool, includeUpdated bool, includeNil bool,
	includeAutoIncr bool, allUseBool bool, useAllCols bool,
	mustColumnMap map[string]bool) ([]string, []interface{}) {

	colNames := make([]string, 0)
	var args = make([]interface{}, 0)
	for _, col := range table.Columns() {
		if !includeVersion && col.IsVersion {
			continue
		}
		if !includeUpdated && col.IsUpdated {
			continue
		}
		if !includeAutoIncr && col.IsAutoIncrement {
			continue
		}
		//
		//fmt.Println(engine.dialect.DBType(), Text)
		if engine.dialect.DBType() == core.MSSQL && col.SQLType.Name == core.Text {
			continue
		}
		fieldValuePtr, err := col.ValueOf(bean)
		if err != nil {
			engine.LogError(err)
			continue
		}

		fieldValue := *fieldValuePtr
		if fieldValue.Interface() == nil {
			continue
		}

		fieldType := reflect.TypeOf(fieldValue.Interface())
		requiredField := useAllCols
		if b, ok := mustColumnMap[strings.ToLower(col.Name)]; ok {
			if b {
				requiredField = true
			} else {
				continue
			}
		}

		if fieldType.Kind() == reflect.Ptr {
			if fieldValue.IsNil() {
				if includeNil {
					args = append(args, nil)
					colNames = append(colNames, fmt.Sprintf("%v %s ?", engine.Quote(col.Name), engine.dialect.EqStr()))
				}
				continue
			} else if !fieldValue.IsValid() {
				continue
			} else {
				// dereference ptr type to instance type
				fieldValue = fieldValue.Elem()
				fieldType = reflect.TypeOf(fieldValue.Interface())
				requiredField = true
			}
		}

		var val interface{}
		switch fieldType.Kind() {
		case reflect.Bool:
			if allUseBool || requiredField {
				val = fieldValue.Interface()
			} else {
				// if a bool in a struct, it will not be as a condition because it default is false,
				// please use Where() instead
				continue
			}
		case reflect.String:
			if !requiredField && fieldValue.String() == "" {
				continue
			}
			// for MyString, should convert to string or panic
			if fieldType.String() != reflect.String.String() {
				val = fieldValue.String()
			} else {
				val = fieldValue.Interface()
			}
		case reflect.Int8, reflect.Int16, reflect.Int, reflect.Int32, reflect.Int64:
			if !requiredField && fieldValue.Int() == 0 {
				continue
			}
			val = fieldValue.Interface()
		case reflect.Float32, reflect.Float64:
			if !requiredField && fieldValue.Float() == 0.0 {
				continue
			}
			val = fieldValue.Interface()
		case reflect.Uint8, reflect.Uint16, reflect.Uint, reflect.Uint32, reflect.Uint64:
			if !requiredField && fieldValue.Uint() == 0 {
				continue
			}
			val = fieldValue.Interface()
		case reflect.Struct:
			if fieldType == reflect.TypeOf(time.Now()) {
				t := fieldValue.Interface().(time.Time)
				if !requiredField && (t.IsZero() || !fieldValue.IsValid()) {
					continue
				}
				val = engine.FormatTime(col.SQLType.Name, t)
				//fmt.Println("-------", t, val, col.Name)
			} else {
				engine.autoMapType(fieldValue)
				if table, ok := engine.Tables[fieldValue.Type()]; ok {
					if len(table.PrimaryKeys) == 1 {
						pkField := reflect.Indirect(fieldValue).FieldByName(table.PKColumns()[0].FieldName)
						if pkField.Int() != 0 {
							val = pkField.Interface()
						} else {
							continue
						}
					} else {
						//TODO: how to handler?
					}
				} else {
					val = fieldValue.Interface()
				}
			}
		case reflect.Array, reflect.Slice, reflect.Map:
			if fieldValue == reflect.Zero(fieldType) {
				continue
			}
			if fieldValue.IsNil() || !fieldValue.IsValid() || fieldValue.Len() == 0 {
				continue
			}

			if col.SQLType.IsText() {
				bytes, err := json.Marshal(fieldValue.Interface())
				if err != nil {
					engine.LogError(err)
					continue
				}
				val = string(bytes)
			} else if col.SQLType.IsBlob() {
				var bytes []byte
				var err error
				if (fieldType.Kind() == reflect.Array || fieldType.Kind() == reflect.Slice) &&
					fieldType.Elem().Kind() == reflect.Uint8 {
					if fieldValue.Len() > 0 {
						val = fieldValue.Bytes()
					} else {
						continue
					}
				} else {
					bytes, err = json.Marshal(fieldValue.Interface())
					if err != nil {
						engine.LogError(err)
						continue
					}
					val = bytes
				}
			} else {
				continue
			}
		default:
			val = fieldValue.Interface()
		}

		args = append(args, val)
		var condi string
		if update {
			if col.IsPrimaryKey && engine.dialect.DBType() == "ql" {
				continue
			} else {
				condi = fmt.Sprintf("%v = ?", engine.Quote(col.Name))
			}
		} else {
			if col.IsPrimaryKey && engine.dialect.DBType() == "ql" {
				condi = "id() == ?"
			} else {
				condi = fmt.Sprintf("%v %s ?", engine.Quote(col.Name), engine.dialect.EqStr())
			}
		}
		colNames = append(colNames, condi)
	}

	return colNames, args
}

// return current tableName
func (statement *Statement) TableName() string {
	if statement.AltTableName != "" {
		return statement.AltTableName
	}

	if statement.RefTable != nil {
		return statement.RefTable.Name
	}
	return ""
}

var (
	ptrPkType = reflect.TypeOf(&core.PK{})
	pkType    = reflect.TypeOf(core.PK{})
)

// Generate "where id = ? " statment or for composite key "where key1 = ? and key2 = ?"
func (statement *Statement) Id(id interface{}) *Statement {
	idValue := reflect.ValueOf(id)
	idType := reflect.TypeOf(idValue.Interface())

	switch idType {
	case ptrPkType:
		if pkPtr, ok := (id).(*core.PK); ok {
			statement.IdParam = pkPtr
		}
	case pkType:
		if pk, ok := (id).(core.PK); ok {
			statement.IdParam = &pk
		}
	default:
		// TODO: treat as int primitve for now, need to handle type check?
		statement.IdParam = &core.PK{id}
	}

	return statement
}

// Generate  "Update ... Set column = column + arg" statment
func (statement *Statement) Incr(column string, arg ...interface{}) *Statement {
	k := strings.ToLower(column)
	if len(arg) > 0 {
		statement.incrColumns[k] = incrParam{column, arg[0]}
	} else {
		statement.incrColumns[k] = incrParam{column, 1}
	}
	return statement
}

// Generate  "Update ... Set column = column + arg" statment
func (statement *Statement) getInc() map[string]incrParam {
	return statement.incrColumns
}

// Generate "Where column IN (?) " statment
func (statement *Statement) In(column string, args ...interface{}) *Statement {
	k := strings.ToLower(column)
	var newargs []interface{}
	if len(args) == 1 &&
		reflect.TypeOf(args[0]).Kind() == reflect.Slice {
		newargs = make([]interface{}, 0)
		v := reflect.ValueOf(args[0])
		for i := 0; i < v.Len(); i++ {
			newargs = append(newargs, v.Index(i).Interface())
		}
	} else {
		newargs = args
	}

	if _, ok := statement.inColumns[k]; ok {
		statement.inColumns[k].args = append(statement.inColumns[k].args, newargs...)
	} else {
		statement.inColumns[k] = &inParam{column, newargs}
	}
	return statement
}

func (statement *Statement) genInSql() (string, []interface{}) {
	if len(statement.inColumns) == 0 {
		return "", []interface{}{}
	}

	inStrs := make([]string, 0, len(statement.inColumns))
	args := make([]interface{}, 0)
	for _, params := range statement.inColumns {
		inStrs = append(inStrs, fmt.Sprintf("(%v IN (%v))",
			statement.Engine.Quote(params.colName),
			strings.Join(makeArray("?", len(params.args)), ",")))
		args = append(args, params.args...)
	}

	if len(statement.inColumns) == 1 {
		return inStrs[0], args
	}
	return fmt.Sprintf("(%v)", strings.Join(inStrs, " "+statement.Engine.dialect.AndStr()+" ")), args
}

func (statement *Statement) attachInSql() {
	inSql, inArgs := statement.genInSql()
	if len(inSql) > 0 {
		if statement.ConditionStr != "" {
			statement.ConditionStr += " " + statement.Engine.dialect.AndStr() + " "
		}
		statement.ConditionStr += inSql
		statement.Params = append(statement.Params, inArgs...)
	}
}

func col2NewCols(columns ...string) []string {
	newColumns := make([]string, 0)
	for _, col := range columns {
		strings.Replace(col, "`", "", -1)
		strings.Replace(col, `"`, "", -1)
		ccols := strings.Split(col, ",")
		for _, c := range ccols {
			newColumns = append(newColumns, strings.TrimSpace(c))
		}
	}
	return newColumns
}

// Generate "Distince col1, col2 " statment
func (statement *Statement) Distinct(columns ...string) *Statement {
	statement.IsDistinct = true
	statement.Cols(columns...)
	return statement
}

// Generate "col1, col2" statement
func (statement *Statement) Cols(columns ...string) *Statement {
	newColumns := col2NewCols(columns...)
	for _, nc := range newColumns {
		statement.columnMap[strings.ToLower(nc)] = true
	}
	statement.ColumnStr = statement.Engine.Quote(strings.Join(newColumns, statement.Engine.Quote(", ")))
	if strings.Contains(statement.ColumnStr, ".") {
		statement.ColumnStr = strings.Replace(statement.ColumnStr, ".", statement.Engine.Quote("."), -1)
	}
	return statement
}

// Update use only: update all columns
func (statement *Statement) AllCols() *Statement {
	statement.useAllCols = true
	return statement
}

// Update use only: must update columns
func (statement *Statement) MustCols(columns ...string) *Statement {
	newColumns := col2NewCols(columns...)
	for _, nc := range newColumns {
		statement.mustColumnMap[strings.ToLower(nc)] = true
	}
	return statement
}

// Update use only: not update columns
/*func (statement *Statement) NotCols(columns ...string) *Statement {
	newColumns := col2NewCols(columns...)
	for _, nc := range newColumns {
		statement.mustColumnMap[strings.ToLower(nc)] = false
	}
	return statement
}*/

// indicates that use bool fields as update contents and query contiditions
func (statement *Statement) UseBool(columns ...string) *Statement {
	if len(columns) > 0 {
		statement.MustCols(columns...)
	} else {
		statement.allUseBool = true
	}
	return statement
}

// do not use the columns
func (statement *Statement) Omit(columns ...string) {
	newColumns := col2NewCols(columns...)
	for _, nc := range newColumns {
		statement.columnMap[strings.ToLower(nc)] = false
	}
	statement.OmitStr = statement.Engine.Quote(strings.Join(newColumns, statement.Engine.Quote(", ")))
}

// Generate LIMIT limit statement
func (statement *Statement) Top(limit int) *Statement {
	statement.Limit(limit)
	return statement
}

// Generate LIMIT start, limit statement
func (statement *Statement) Limit(limit int, start ...int) *Statement {
	statement.LimitN = limit
	if len(start) > 0 {
		statement.Start = start[0]
	}
	return statement
}

// Generate "Order By order" statement
func (statement *Statement) OrderBy(order string) *Statement {
	statement.OrderStr = order
	return statement
}

//The join_operator should be one of INNER, LEFT OUTER, CROSS etc - this will be prepended to JOIN
func (statement *Statement) Join(join_operator, tablename, condition string) *Statement {
	if statement.JoinStr != "" {
		statement.JoinStr = statement.JoinStr + fmt.Sprintf("%v JOIN %v ON %v", join_operator, tablename, condition)
	} else {
		statement.JoinStr = fmt.Sprintf("%v JOIN %v ON %v", join_operator, tablename, condition)
	}
	return statement
}

// Generate "Group By keys" statement
func (statement *Statement) GroupBy(keys string) *Statement {
	statement.GroupByStr = keys
	return statement
}

// Generate "Having conditions" statement
func (statement *Statement) Having(conditions string) *Statement {
	statement.HavingStr = fmt.Sprintf("HAVING %v", conditions)
	return statement
}

func (statement *Statement) genColumnStr() string {
	table := statement.RefTable
	colNames := make([]string, 0)
	for _, col := range table.Columns() {
		if statement.OmitStr != "" {
			if _, ok := statement.columnMap[strings.ToLower(col.Name)]; ok {
				continue
			}
		}
		if col.MapType == core.ONLYTODB {
			continue
		}

		if statement.JoinStr != "" {
			name := statement.Engine.Quote(statement.TableName()) + "." + statement.Engine.Quote(col.Name)
			if col.IsPrimaryKey && statement.Engine.Dialect().DBType() == "ql" {
				colNames = append(colNames, "id() as "+name)
			} else {
				colNames = append(colNames, name)
			}
		} else {
			name := statement.Engine.Quote(col.Name)
			if col.IsPrimaryKey && statement.Engine.Dialect().DBType() == "ql" {
				colNames = append(colNames, "id() as "+name)
			} else {
				colNames = append(colNames, name)
			}
		}
	}
	return strings.Join(colNames, ", ")
}

func (statement *Statement) genCreateTableSQL() string {
	return statement.Engine.dialect.CreateTableSql(statement.RefTable, statement.AltTableName,
		statement.StoreEngine, statement.Charset)
}

func indexName(tableName, idxName string) string {
	return fmt.Sprintf("IDX_%v_%v", tableName, idxName)
}

func (s *Statement) genIndexSQL() []string {
	var sqls []string = make([]string, 0)
	tbName := s.TableName()
	quote := s.Engine.Quote
	for idxName, index := range s.RefTable.Indexes {
		if index.Type == core.IndexType {
			sql := fmt.Sprintf("CREATE INDEX %v ON %v (%v);", quote(indexName(tbName, idxName)),
				quote(tbName), quote(strings.Join(index.Cols, quote(","))))
			sqls = append(sqls, sql)
		}
	}
	return sqls
}

func uniqueName(tableName, uqeName string) string {
	return fmt.Sprintf("UQE_%v_%v", tableName, uqeName)
}

func (s *Statement) genUniqueSQL() []string {
	var sqls []string = make([]string, 0)
	tbName := s.TableName()
	for _, index := range s.RefTable.Indexes {
		if index.Type == core.UniqueType {
			sql := s.Engine.dialect.CreateIndexSql(tbName, index)
			sqls = append(sqls, sql)
		}
	}
	return sqls
}

func (s *Statement) genDelIndexSQL() []string {
	var sqls []string = make([]string, 0)
	for idxName, index := range s.RefTable.Indexes {
		var rIdxName string
		if index.Type == core.UniqueType {
			rIdxName = uniqueName(s.TableName(), idxName)
		} else if index.Type == core.IndexType {
			rIdxName = indexName(s.TableName(), idxName)
		}
		sql := fmt.Sprintf("DROP INDEX %v", s.Engine.Quote(rIdxName))
		if s.Engine.dialect.IndexOnTable() {
			sql += fmt.Sprintf(" ON %v", s.Engine.Quote(s.TableName()))
		}
		sqls = append(sqls, sql)
	}
	return sqls
}

func (s *Statement) genDropSQL() string {
	return s.Engine.dialect.DropTableSql(s.TableName()) + ";"
}

func (statement *Statement) genGetSql(bean interface{}) (string, []interface{}) {
	table := statement.Engine.autoMap(bean)
	statement.RefTable = table

	colNames, args := buildConditions(statement.Engine, table, bean, true, true,
		false, true, statement.allUseBool, statement.useAllCols,
		statement.mustColumnMap, false)

	statement.ConditionStr = strings.Join(colNames, " "+statement.Engine.dialect.AndStr()+" ")
	statement.BeanArgs = args

	var columnStr string = statement.ColumnStr
	if columnStr == "" {
		columnStr = statement.genColumnStr()
	}

	return statement.genSelectSql(columnStr), append(statement.Params, statement.BeanArgs...)
}

func (s *Statement) genAddColumnStr(col *core.Column) (string, []interface{}) {
	quote := s.Engine.Quote
	sql := fmt.Sprintf("ALTER TABLE %v ADD %v;", quote(s.TableName()),
		col.String(s.Engine.dialect))
	return sql, []interface{}{}
}

/*func (s *Statement) genAddIndexStr(idxName string, cols []string) (string, []interface{}) {
	quote := s.Engine.Quote
	colstr := quote(strings.Join(cols, quote(", ")))
	sql := fmt.Sprintf("CREATE INDEX %v ON %v (%v);", quote(idxName), quote(s.TableName()), colstr)
	return sql, []interface{}{}
}

func (s *Statement) genAddUniqueStr(uqeName string, cols []string) (string, []interface{}) {
	quote := s.Engine.Quote
	colstr := quote(strings.Join(cols, quote(", ")))
	sql := fmt.Sprintf("CREATE UNIQUE INDEX %v ON %v (%v);", quote(uqeName), quote(s.TableName()), colstr)
	return sql, []interface{}{}
}*/

func (statement *Statement) genCountSql(bean interface{}) (string, []interface{}) {
	table := statement.Engine.autoMap(bean)
	statement.RefTable = table

	colNames, args := buildConditions(statement.Engine, table, bean, true, true, false,
		true, statement.allUseBool, statement.useAllCols, statement.mustColumnMap, false)

	statement.ConditionStr = strings.Join(colNames, " "+statement.Engine.Dialect().AndStr()+" ")
	statement.BeanArgs = args
	// count(index fieldname) > count(0) > count(*)
<<<<<<< HEAD
	var id string = "0"
	if statement.Engine.Dialect().DBType() == "ql" {
		id = ""
	}
	return statement.genSelectSql(fmt.Sprintf("count(%v) AS %v", id, statement.Engine.Quote("total"))), append(statement.Params, statement.BeanArgs...)
=======
	// for compitable on kinds of database, just use *
	/*var id string = "0"
	if len(table.PrimaryKeys) == 1 {
		id = statement.Engine.Quote(statement.TableName()) + "." + statement.Engine.Quote(table.PrimaryKeys[0])
	}*/
	return statement.genSelectSql(fmt.Sprintf("COUNT(*) AS %v", statement.Engine.Quote("total"))), append(statement.Params, statement.BeanArgs...)
>>>>>>> f55b4f9c
}

func (statement *Statement) genSelectSql(columnStr string) (a string) {
	if statement.GroupByStr != "" {
		columnStr = statement.Engine.Quote(strings.Replace(statement.GroupByStr, ",", statement.Engine.Quote(","), -1))
		statement.GroupByStr = columnStr
	}
	var distinct string
	if statement.IsDistinct {
		distinct = "DISTINCT "
	}

	var top string
	var mssqlCondi string
	var orderBy string
	if statement.OrderStr != "" {
		orderBy = fmt.Sprintf(" ORDER BY %v", statement.OrderStr)
	}
	statement.processIdParam()
	var whereStr string
	if statement.WhereStr != "" {
		whereStr = fmt.Sprintf(" WHERE %v", statement.WhereStr)
		if statement.ConditionStr != "" {
<<<<<<< HEAD
			a = fmt.Sprintf("%v %v %v", a, statement.Engine.Dialect().AndStr(),
				statement.ConditionStr)
=======
			whereStr = fmt.Sprintf("%v AND %v", whereStr, statement.ConditionStr)
>>>>>>> f55b4f9c
		}
	} else if statement.ConditionStr != "" {
		whereStr = fmt.Sprintf(" WHERE %v", statement.ConditionStr)
	}
	var fromStr string = " FROM " + statement.Engine.Quote(statement.TableName())
	if statement.JoinStr != "" {
		fromStr = fmt.Sprintf("%v %v", fromStr, statement.JoinStr)
	}

	if statement.Engine.dialect.DBType() == core.MSSQL {
		if statement.LimitN > 0 {
			top = fmt.Sprintf(" TOP %d ", statement.LimitN)
		}
		if statement.Start > 0 {
			var column string = "(id)"
			if len(statement.RefTable.PKColumns()) == 0 {
				for _, index := range statement.RefTable.Indexes {
					if len(index.Cols) == 1 {
						column = index.Cols[0]
						break
					}
				}
				if len(column) == 0 {
					column = statement.RefTable.ColumnsSeq()[0]
				}
			}
			mssqlCondi = fmt.Sprintf("(%s NOT IN (SELECT TOP %d %s%s%s%s))",
				column, statement.Start, column, fromStr, whereStr, orderBy)
		}
	}

	// !nashtsai! REVIEW Sprintf is considered slowest mean of string concatnation, better to work with builder pattern
	a = fmt.Sprintf("SELECT %v%v%v%v%v", top, distinct, columnStr,
		fromStr, whereStr)
	if mssqlCondi != "" {
		if whereStr != "" {
			a += " AND " + mssqlCondi
		} else {
			a += " WHERE " + mssqlCondi
		}
	}

	if statement.GroupByStr != "" {
		a = fmt.Sprintf("%v GROUP BY %v", a, statement.GroupByStr)
	}
	if statement.HavingStr != "" {
		a = fmt.Sprintf("%v %v", a, statement.HavingStr)
	}
	if statement.OrderStr != "" {
		a = fmt.Sprintf("%v ORDER BY %v", a, statement.OrderStr)
	}
	if statement.Engine.dialect.DBType() != core.MSSQL {
		if statement.Start > 0 {
			a = fmt.Sprintf("%v LIMIT %v OFFSET %v", a, statement.LimitN, statement.Start)
		} else if statement.LimitN > 0 {
			a = fmt.Sprintf("%v LIMIT %v", a, statement.LimitN)
		}
	}

	return
}

func (statement *Statement) processIdParam() {
	if statement.IdParam != nil {
		if statement.Engine.dialect.DBType() != "ql" {
			for i, col := range statement.RefTable.PKColumns() {
				if i < len(*(statement.IdParam)) {
					statement.And(fmt.Sprintf("%v %s ?", statement.Engine.Quote(col.Name),
						statement.Engine.dialect.EqStr()), (*(statement.IdParam))[i])
				} else {
					statement.And(fmt.Sprintf("%v %s ?", statement.Engine.Quote(col.Name),
						statement.Engine.dialect.EqStr()), "")
				}
			}
		} else {
			if len(*(statement.IdParam)) <= 1 {
				statement.And("id() == ?", (*(statement.IdParam))[0])
			}
		}
	}
}<|MERGE_RESOLUTION|>--- conflicted
+++ resolved
@@ -441,7 +441,10 @@
 		}
 
 		args = append(args, val)
-		colNames = append(colNames, fmt.Sprintf("%v=?", engine.Quote(col.Name)))
+		if col.IsPrimaryKey && engine.dialect.DBType() == "ql" {
+			continue
+		}
+		colNames = append(colNames, fmt.Sprintf("%v = ?", engine.Quote(col.Name)))
 	}
 
 	return colNames, args
@@ -610,18 +613,10 @@
 
 		args = append(args, val)
 		var condi string
-		if update {
-			if col.IsPrimaryKey && engine.dialect.DBType() == "ql" {
-				continue
-			} else {
-				condi = fmt.Sprintf("%v = ?", engine.Quote(col.Name))
-			}
+		if col.IsPrimaryKey && engine.dialect.DBType() == "ql" {
+			condi = "id() == ?"
 		} else {
-			if col.IsPrimaryKey && engine.dialect.DBType() == "ql" {
-				condi = "id() == ?"
-			} else {
-				condi = fmt.Sprintf("%v %s ?", engine.Quote(col.Name), engine.dialect.EqStr())
-			}
+			condi = fmt.Sprintf("%v %s ?", engine.Quote(col.Name), engine.dialect.EqStr())
 		}
 		colNames = append(colNames, condi)
 	}
@@ -956,7 +951,7 @@
 
 	colNames, args := buildConditions(statement.Engine, table, bean, true, true,
 		false, true, statement.allUseBool, statement.useAllCols,
-		statement.mustColumnMap, false)
+		statement.mustColumnMap)
 
 	statement.ConditionStr = strings.Join(colNames, " "+statement.Engine.dialect.AndStr()+" ")
 	statement.BeanArgs = args
@@ -995,25 +990,17 @@
 	statement.RefTable = table
 
 	colNames, args := buildConditions(statement.Engine, table, bean, true, true, false,
-		true, statement.allUseBool, statement.useAllCols, statement.mustColumnMap, false)
+		true, statement.allUseBool, statement.useAllCols, statement.mustColumnMap)
 
 	statement.ConditionStr = strings.Join(colNames, " "+statement.Engine.Dialect().AndStr()+" ")
 	statement.BeanArgs = args
+
 	// count(index fieldname) > count(0) > count(*)
-<<<<<<< HEAD
-	var id string = "0"
+	var id string = "*"
 	if statement.Engine.Dialect().DBType() == "ql" {
 		id = ""
 	}
 	return statement.genSelectSql(fmt.Sprintf("count(%v) AS %v", id, statement.Engine.Quote("total"))), append(statement.Params, statement.BeanArgs...)
-=======
-	// for compitable on kinds of database, just use *
-	/*var id string = "0"
-	if len(table.PrimaryKeys) == 1 {
-		id = statement.Engine.Quote(statement.TableName()) + "." + statement.Engine.Quote(table.PrimaryKeys[0])
-	}*/
-	return statement.genSelectSql(fmt.Sprintf("COUNT(*) AS %v", statement.Engine.Quote("total"))), append(statement.Params, statement.BeanArgs...)
->>>>>>> f55b4f9c
 }
 
 func (statement *Statement) genSelectSql(columnStr string) (a string) {
@@ -1037,12 +1024,8 @@
 	if statement.WhereStr != "" {
 		whereStr = fmt.Sprintf(" WHERE %v", statement.WhereStr)
 		if statement.ConditionStr != "" {
-<<<<<<< HEAD
-			a = fmt.Sprintf("%v %v %v", a, statement.Engine.Dialect().AndStr(),
+			whereStr = fmt.Sprintf("%v %s %v", whereStr, statement.Engine.Dialect().AndStr(),
 				statement.ConditionStr)
-=======
-			whereStr = fmt.Sprintf("%v AND %v", whereStr, statement.ConditionStr)
->>>>>>> f55b4f9c
 		}
 	} else if statement.ConditionStr != "" {
 		whereStr = fmt.Sprintf(" WHERE %v", statement.ConditionStr)
