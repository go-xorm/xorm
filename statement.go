--- conflicted
+++ resolved
@@ -1,45 +1,17 @@
 package xorm
 
 import (
-<<<<<<< HEAD
-    "bytes"
-    "fmt"
-    "reflect"
-    //"strconv"
-    "encoding/json"
-    "strings"
-    "time"
-=======
+	//"bytes"
 	"fmt"
 	"reflect"
 	//"strconv"
 	"encoding/json"
 	"strings"
 	"time"
->>>>>>> 59412a95
 )
 
 // !nashtsai! treat following var as interal const values, these are used for reflect.TypeOf comparision
 var (
-<<<<<<< HEAD
-    c_EMPTY_STRING = ""
-    c_BOOL_DEFAULT = false
-    c_COMPLEX64_DEFAULT = complex64(0)
-    c_COMPLEX128_DEFAULT = complex128(0)
-    c_FLOAT32_DEFAULT = float32(0)
-    c_FLOAT64_DEFAULT = float64(0)
-    c_INT64_DEFAULT = int64(0)
-    c_UINT64_DEFAULT = uint64(0)
-    c_INT32_DEFAULT = int32(0)
-    c_UINT32_DEFAULT = uint32(0)
-    c_INT16_DEFAULT = int16(0)
-    c_UINT16_DEFAULT = uint16(0)
-    c_INT8_DEFAULT = int8(0)
-    c_UINT8_DEFAULT = uint8(0)
-    c_INT_DEFAULT = int(0)
-    c_UINT_DEFAULT = uint(0)
-    c_TIME_DEFAULT time.Time = time.Unix(0, 0)
-=======
 	c_EMPTY_STRING                 = ""
 	c_BOOL_DEFAULT                 = false
 	c_COMPLEX64_DEFAULT            = complex64(0)
@@ -57,7 +29,6 @@
 	c_INT_DEFAULT                  = int(0)
 	c_UINT_DEFAULT                 = uint(0)
 	c_TIME_DEFAULT       time.Time = time.Unix(0, 0)
->>>>>>> 59412a95
 )
 
 // statement save all the sql info for executing SQL
